# symboliccircuit.py
#
# This file is part of scqubits.
#
#    Copyright (c) 2019 and later, Jens Koch and Peter Groszkowski
#    All rights reserved.
#
#    This source code is licensed under the BSD-style license found in the
#    LICENSE file in the root directory of this source tree.
############################################################################

from symtable import Symbol
from typing import Any, Dict, List, Optional, Set, Tuple, Union
import itertools
import copy

import yaml
import sympy
import numpy as np
from numpy import ndarray
from sympy import symbols

from scqubits.utils.misc import is_float_string
import scqubits.io_utils.fileio_serializers as serializers

import warnings


def process_word(word: str) -> Union[float, symbols]:
    if is_float_string(word):
        return float(word)
    return symbols(word)


<<<<<<< HEAD
def parse_branch_parameter(word: str) -> Union[list[float], List[Union[Symbol, float]]]:
=======
def parse_branch_parameter(word: str) -> Union[List[float], List[Union[Symbol, float]]]:
>>>>>>> fd6d887b
    """
    If the string word only has a number, its float value is returned. Else, if the word has the form
    "EJ=10", no spaces before or after =, it will return the Symbol object EJ and the float 10.

    Parameters
    ----------
    word : str
        Should be a number "0.123" or a variable assignment of the form "EJ=10"

    Returns
    -------
    Union[float, Tuple[Symbol, float]]
        Returns a float if the string only has a number, else returns a tuple having (Symbol, float).

    Raises
    ------
    Exception
        If the variable is not initialized.
    Exception
        if space was used before or after "="
    Exception
        Error if init value for a variable is not float.
    """
    if not is_float_string(word):
        if len(word.split("=")) > 2:
            raise Exception(
                "Proper syntax is not followed please follow the documentation."
            )
        elif len(word.split("=")) == 2:
            var_str, init_val = word.split("=")
            return [process_word(var_str), process_word(init_val)]
        elif len(word.split("=")) == 1:
            return [process_word(word)]
    else:
        return [float(word)]


class Node:
    """
    Class to represent a Node in a circuit handled by Circuit. The attribute
    `<Node>.branches` is a list of Branch objects containing all branches connected to
    the node. Parameters ---------- id:
        integer identifier of the node
    marker:
        An internal attribute used to group nodes and identify sub-circuits in the
        method independent_modes.
    """

    def __init__(self, id: int, marker: int):
        self.id = id
        self.marker = marker
        self.branches: List[Branch] = []

    def __str__(self) -> str:
        return "Node {}".format(self.id)

    def __repr__(self) -> str:
        return "Node({})".format(self.id)

    def connected_nodes(self, branch_type: str) -> List["Node"]:
        """
        Returns a list of all nodes directly connected by branches to the current
        node, either considering all branches or a specified branch type
        branch_type:
            "C", "L", "JJ", "all" for capacitive, inductive, Josephson junction,
            or all types of branches.
        """
        result = []
        if branch_type == "all":
            branch_list = self.branches
        else:
            branch_list = [
                branch for branch in self.branches if branch.type == branch_type
            ]
        for branch in branch_list:
            if branch.nodes[0].id == self.id:
                result.append(branch.nodes[1])
            else:
                result.append(branch.nodes[0])
        return result

    def is_ground(self):
        """
        Returns a bool if the node is a ground node. It is ground if the id is set to 0.
        """
        return True if self.id == 0 else False

    def __deepcopy__(self, memo):
        cls = self.__class__
        result = cls.__new__(cls)
        memo[id(self)] = result
        for k, v in self.__dict__.items():
            setattr(result, k, copy.deepcopy(v, memo))
        return result


class Branch:
    """
    Class describing a circuit branch, used in the Circuit class.
    Parameters
    ----------
    n_i, n_f:
        initial and final nodes connected by this branch;
    branch_type:
        is the type of this Branch, example "C","JJ" or "L"
    parameters:
        dictionary of parameters for the branch, namely for
        capacitance: {"EC":  <value>};
        for inductance: {"EL": <value>};
        for Josephson Junction: {"EJ": <value>, "ECJ": <value>}
    Example: `Branch("C", Node(1, 0), Node(2, 0))`
    is a capacitive branch connecting the nodes with indices 0 and 1.
    """

    def __init__(
        self,
        n_i: Node,
        n_f: Node,
        branch_type: str,
        parameters: Optional[Dict[str, float]] = None,
    ):
        self.nodes = (n_i, n_f)
        self.type = branch_type
        self.parameters = parameters
        # store info of current branch inside the provided nodes
        # setting the parameters if it is provided
        if parameters is not None:
            self.set_parameters(parameters)
        # TODO: discuss - this is an unexpected side effect - Each node is also updated when a new branch is created. This helps for example when we want to get the list of all branches connected to a single node. Makes it easier to write code, but definitely makes it more complicated to deal with.
        self.nodes[0].branches.append(self)
        self.nodes[1].branches.append(self)

    def __str__(self) -> str:
        return (
            "Branch "
            + self.type
            + " connecting nodes: ("
            + str(self.nodes[0].id)
            + ","
            + str(self.nodes[1].id)
            + "); "
            + str(self.parameters)
        )

    def __repr__(self) -> str:
        return "Branch({}, {}, {})".format(
            self.type, self.nodes[0].id, self.nodes[1].id
        )

    def set_parameters(self, parameters) -> None:
        if self.type in ["C", "L"]:
            self.parameters = {"E" + self.type: parameters[0]}
        elif self.type in ["JJ", "JJ2"]:
            self.parameters = {"EJ": parameters[0], "ECJ": parameters[1]}

    def node_ids(self) -> Tuple[int, int]:
        return (self.nodes[0].id, self.nodes[1].id)

    def is_connected(self, branch) -> bool:
        """Returns a boolean indicating whether the current branch is
        connected to the given `branch`"""
        distinct_node_count = len(set(self.nodes + branch.nodes))
        if distinct_node_count < 4:
            return True
        return False

    def common_node(self, branch) -> Set[Node]:
        """Returns the common nodes between self and the `branch` given as input"""
        return set(self.nodes) & set(branch.nodes)

    def __deepcopy__(self, memo):
        cls = self.__class__
        result = cls.__new__(cls)
        memo[id(self)] = result
        for k, v in self.__dict__.items():
            setattr(result, k, copy.deepcopy(v, memo))
        return result


class SymbolicCircuit(serializers.Serializable):
    r"""
    Describes a circuit consisting of nodes and branches.
    Can be initialized using an input file. Examples: for a Transmon qubit the
    input file would read:
    # file_name: transmon_num.inp
        nodes: 2
        branches:
        C	1,2	1
        JJ	1,2	1	10
    Circuit object can be initiated using:
        Circuit.from_input_file("transmon_num.inp")
    Parameters
    ----------
    nodes_list:
        List of nodes in the circuit
    branches_list:
        List of branches connecting the above set of nodes.
    basis:
        string; should be "simple" or "stadard" used to choose a type of basis for completing the transformation matrix. Set to "simple" by default. Name needs to be updated.
    ground_node:
        If the circuit is grounded, the ground node is treated separately and should be provided to this parameter.
    initiate_sym_calc:
        Boolean, set to True by default. Initiates the object attributes by calling the function initiate_symboliccircuit method when set to True. Set to False for debugging.
    """

    def __init__(
        self,
        nodes_list: List[Node],
        branches_list: List[Branch],
        branch_var_dict: dict,
        basis_completion: str = "simple",
        ground_node: Optional(Node) = None,
        initiate_sym_calc: bool = True,
        input_string: str = "",
    ):
        self.branches = branches_list
        self.nodes = nodes_list
        self.input_string = input_string

        self._sys_type = type(self).__name__  # for object description

        # attributes set by methods
        self.transformation_matrix: ndarray = None

        self.var_categories: List[int] = None
        self.external_fluxes: List[Symbol] = []
        self.closure_branches: List[Branch] = []

        self.param_vars: List[Symbol] = list(branch_var_dict.keys())
        self.param_init_vals: List[float] = list(branch_var_dict.values())

        self.hamiltonian_symbolic: Union[sympy.Add, sympy.Mul] = None
        # to store the internally used lagrangian
        self._lagrangian_symbolic: Union[sympy.Add, sympy.Mul] = None
        self.lagrangian_symbolic: Union[sympy.Add, sympy.Mul] = None
        # symbolic lagrangian in terms of untransformed generalized flux variables
        self.lagrangian_node_vars: Union[sympy.Add, sympy.Mul] = None
        # symbolic expression for potential energy
        self.potential_symbolic: Union[sympy.Add, sympy.Mul] = None

        # parameters for grounding the circuit
        self.ground_node = ground_node
        self.is_grounded = bool(self.ground_node)

        # TODO comments in the following two lines are not helpful - Needs renaming and some refactoring in the method variable_transformation_matrix
        # paramater for chosing the basis - needs to be rewritten
        self.basis_completion = (
            basis_completion  # default, the other choice is standard
        )

        self.initiate_sym_calc = initiate_sym_calc

        # Calling the function to initiate the calss variables
        if initiate_sym_calc:
            self.initiate_symboliccircuit()

    def is_any_branch_parameter_symbolic(self):
        return True if len(self.param_vars) else False

    def initiate_symboliccircuit(
        self, transformation_matrix=None, closure_branches=None
    ):
        """
        Method to initialize the CustomQCircuit instance and initialize all the attributes needed before it can be passed on to AnalyzeQCircuit.

        Parameters
        ----------
        transformation_matrix:
            Takes an ndarray and is used to set an alternative transformation matrix than the one generated by the method variable_transformation_matrix.
        """
        # if the user provides a transformation matrix
        if transformation_matrix is not None:
            self.var_categories = self.check_transformation_matrix(
                transformation_matrix
            )
            self.transformation_matrix = transformation_matrix
        # calculate the transformation matrix and identify the boundary conditions if the user does not provide a custom transformation matrix
        else:
            (
                self.transformation_matrix,
                self.var_categories,
            ) = self.variable_transformation_matrix()

        # find the closure branches in the circuit
        self.closure_branches = closure_branches or self._closure_branches()
        # setting external flux and offset charge variables
        self._set_external_fluxes(closure_branches=closure_branches)
        self._set_offset_charges()
        # setting the branch parameter variables
        # self._set_param_vars()
        # Calculate the Lagrangian
        (
            self._lagrangian_symbolic,
            self.potential_symbolic,
            self.lagrangian_node_vars,
        ) = self.generate_symbolic_lagrangian()

        # replacing energies with capacitances in the kinetic energy of the Lagrangian
        (
            self.lagrangian_symbolic,
            self.lagrangian_node_vars,
        ) = self._replace_energies_with_capacitances_L()

        # calculating the Hamiltonian directly when the number of nodes is less than 3
        if (
            len(self.nodes) <= 3
        ):  # only calculate the symbolic hamiltonian when the number of nodes is less than 3. Else, the calculation will be skipped to the end when numerical Hamiltonian of the circuit is requested.
            self.hamiltonian_symbolic = self.generate_symbolic_hamiltonian()

    def _replace_energies_with_capacitances_L(self):
        """
        Method replaces the energies in the Lagrangian with capacitances which are arbitrarily generated to make sure that the Lagrangian looks dimensionally correct.
        """
        # Replacing energies with capacitances if any branch parameters are symbolic
        L = self._lagrangian_symbolic.expand()
        L_old = self.lagrangian_node_vars
        if self.is_any_branch_parameter_symbolic():
            # finding the unique capacitances
            uniq_capacitances = []
            element_param = {"C": "EC", "JJ": "ECJ", "JJ2": "ECJ"}
            for c, b in enumerate(
                [
                    t
                    for t in self.branches
                    if t.type == "C" or t.type == "JJ" or t.type == "JJ2"
                ]
            ):
                if len(set(b.nodes)) > 1:  # check to see if branch is shorted
                    if b.parameters[element_param[b.type]] not in uniq_capacitances:
                        uniq_capacitances.append(b.parameters[element_param[b.type]])

            for index, var in enumerate(uniq_capacitances):
                L = L.subs(var, 1 / (8 * symbols("C" + str(index + 1))))
                L_old = L_old.subs(var, 1 / (8 * symbols("C" + str(index + 1))))
        return L, L_old

    # TODO: what's going on here? - I thought something like this was necessary for serialize to make sure we can store this object onto a file in the HDD.
    @staticmethod
    def default_params() -> Dict[str, Any]:
        # return {"EJ": 15.0, "EC": 0.3, "ng": 0.0, "ncut": 30, "truncated_dim": 10}

        return {}

    @staticmethod
    def are_branchsets_disconnected(
        branch_list1: List[Branch], branch_list2: List[Branch]
    ) -> bool:
        """
        Determines whether two sets of branches are disconnected.

        Parameters
        ----------
        branch_list1 : List[Branch]
        branch_list2 : List[Branch]

        Returns
        -------
        bool
            Returns True if the branches have a connection, else False
        """
        node_array1 = np.array([branch.node_ids() for branch in branch_list1]).flatten()
        node_array2 = np.array([branch.node_ids() for branch in branch_list2]).flatten()
        return np.intersect1d(node_array1, node_array2).size == 0

    @staticmethod
    def _parse_nodes(num_nodes) -> List[Node]:
        return [Node(id, 0) for id in range(1, num_nodes + 1)]

    @staticmethod
    def _parse_branches(
        branches_list, nodes: List[Node]
    ) -> Tuple[
        List[Branch], Optional[Node], Dict[Union[Any, Symbol], Union[Any, float]]
    ]:

        node_count = len(nodes)
        is_grounded = False
        ground_node = None

        branches = []
        branch_var_dict = (
            {}
        )  # dictionary which stores the init values of all the variables defined in input string
        for branch_list_input in branches_list:

            branch_type = branch_list_input[0]
            node_id1, node_id2 = branch_list_input[1], branch_list_input[2]

            if (branch_type == "JJ" or branch_type == "JJ2") and len(
                branch_list_input
            ) != 5:
                raise Exception(
                    "Incorrect number of parameters specified for the JJ input in the line: "
                    + str(branch_list_input)
                )
            elif (branch_type == "L" or branch_type == "C") and len(
                branch_list_input
            ) != 4:
                raise Exception(
                    "Incorrect number of parameters specified for the C or L input in the line: "
                    + str(branch_list_input)
                )

            if node_id1 * node_id2 == 0 and not is_grounded:
                # Make a ground node when any of the branches in the input file has 0 as one of the nodes. This implies that ground node is included in the circuiit.
                # input file
                # TODO: explain why? - The node count includes the set of all nodes including ground node. But, the numer of nodes in the input file should not include the ground node. I will change this unnecessary complication by refactoring that method slightly.
                node_count += 1
                ground_node = Node(0, 0)
                is_grounded = True

            if branch_type in ["JJ", "JJ2"]:
                branch_params = []
                for word in branch_list_input[3:5]:
                    params = parse_branch_parameter(word)
                    if len(params) == 1:
                        if (
                            type(params[0]) is not float
                            and params[0] not in branch_var_dict
                        ):
                            raise Exception(
                                "The paramater "
                                + str(str(params[0]) + " has not been initialized.")
                            )
                        branch_params.append(params[0])
                    else:
                        branch_var_dict[params[0]] = params[1]
                        branch_params.append(params[0])

                parameters = branch_params.copy()
            else:
                params = parse_branch_parameter(branch_list_input[3])
                branch_params = []
                if len(params) == 1:
                    if (
                        type(params[0]) is not float
                        and params[0] not in branch_var_dict
                    ):
                        raise Exception(
                            "The paramater "
                            + str(params[0] + " has not been initialized.")
                        )
                    branch_params.append(params[0])
                else:
                    branch_var_dict[params[0]] = params[1]
                    branch_params.append(params[0])
                parameters = branch_params

            if node_id1 == 0:
                branches.append(
                    Branch(
                        ground_node,
                        nodes[node_id2 - 1],
                        branch_type,
                        parameters,
                    )
                )
            elif node_id2 == 0:
                branches.append(
                    Branch(
                        nodes[node_id1 - 1],
                        ground_node,
                        branch_type,
                        parameters,
                    )
                )
            else:
                branches.append(
                    Branch(
                        nodes[node_id1 - 1],
                        nodes[node_id2 - 1],
                        branch_type,
                        parameters,
                    )
                )
        return branches, ground_node, branch_var_dict

    @classmethod
    def from_yaml(
        cls,
        input_string: str,
        is_file: bool = True,
        basis_completion: str = "simple",
        initiate_sym_calc: bool = True,
    ):
        """
        Constructs the instance of Circuit from an input string. Here is an example of an input string that is used to initiate an object of the class SymbolicCircuit:
        ```
        nodes: 7
        branches:
        JJ 0,1 5 1
        JJ 1,2 5 1
        JJ 3,4 EJ ECJ
        JJ 5,6 4 1
        L 2,3 1
        L 4,0 2
        L 3,5 3
        L 6,7 4
        C 3,4 5
        C 5,6 1
        C 7,0 1
        ```
        Parameters
        ----------
        input_string:
            String describing the number of nodes and branches connecting then along with their parameters
        basis:
            string; should be "simple" or "stadard" used to choose a type of basis for completing the transformation matrix. Set to "simple" by default. Name needs to be updated.
        initiate_sym_calc:
            Boolean, set to True by default. Initiates the object attributes by calling the function initiate_symboliccircuit method when set to True. Set to False for debugging.

        Returns
        -------
        Instance of the class SymblicCircuit
        """
        if is_file:
            file = open(input_string, "r")
            circuit_desc = file.read()
            file.close()
        else:
            circuit_desc = input_string

        input_dictionary = yaml.load(circuit_desc, Loader=yaml.FullLoader)

        nodes = cls._parse_nodes(input_dictionary["nodes"])
        branches, ground_node, branch_var_dict = cls._parse_branches(
            input_dictionary["branches"], nodes
        )

        circuit = cls(
            nodes,
            branches,
            ground_node=ground_node,
            branch_var_dict=branch_var_dict,
            basis_completion=basis_completion,
            initiate_sym_calc=initiate_sym_calc,
            input_string=circuit_desc,
        )

        return circuit

    def _independent_modes(
        self,
        branch_subset: List[Branch],
        single_nodes: bool = True,
        basisvec_entries: List[int] = [1, 0],
    ):
        """
        Returns the vectors which span a subspace where there is no generalized flux difference across the branches present in the branch_subset.
        Optional Variables:
        single_nodes: Boolean, if the single nodes are taken into consideration for basis vectors.
        """
        nodes_copy = self.nodes.copy()  # copying self.nodes as it is being modified

        if self.is_grounded:  # needed as gorund node is not included in self.nodes
            nodes_copy.append(self.ground_node)

        for node in nodes_copy:  # reset the node markers
            node.marker = 0

        # step 2: finding the maximum connected set of independent branches in branch_subset, then identifying the sets of nodes in each of thoses sets
        branch_subset_copy = branch_subset.copy()

        max_connected_subgraphs = []  # list containing the maximum connected subgraphs

        while (
            len(branch_subset_copy) > 0
        ):  # while loop ends when all the branches are sorted
            b_0 = branch_subset_copy.pop(0)
            max_connected_subgraph = [b_0]

            while not self.are_branchsets_disconnected(
                max_connected_subgraph, branch_subset_copy
            ):
                for b1 in branch_subset_copy:
                    for b2 in max_connected_subgraph:
                        if b1.is_connected(b2):
                            max_connected_subgraph.append(b1)
                            branch_subset_copy.remove(b1)
                            break
            max_connected_subgraphs.append(max_connected_subgraph)

        # finding the nodes in each of the maximum connected subgraph
        nodes_in_max_connected_branchsets = [
            list(set(sum([branch.nodes for branch in branch_set], ())))
            for branch_set in max_connected_subgraphs
        ]

        # using node.marker to mark the maximum connected subgraph to which a node belongs
        for node_set_index, node_set in enumerate(nodes_in_max_connected_branchsets):
            for node in node_set:
                node.marker = (
                    -1 if any([n.is_ground() for n in node_set]) else node_set_index + 1
                )

        node_branch_set_indices = [
            node.marker for node in nodes_copy
        ]  # identifies which node belongs to which maximum connected subgraphs; different numbers on two nodes indicates that they are not connected through any of the branches in branch_subset. 0 implies the node does not belong to any of the branches in max connected branch subsets and -1 implies the max connected branch set is connected to ground.

        # step 3: Finding the linearly independent vectors spanning the vector space represented by branch_set_index
        basis = []

        unique_branch_set_markers = list(set(node_branch_set_indices))
        # removing the marker -1 as it is grounded.
        branch_set_markers_ungrounded = [
            marker for marker in unique_branch_set_markers if marker != -1
        ]

        for index in branch_set_markers_ungrounded:
            basis.append(
                [
                    basisvec_entries[0] if i == index else basisvec_entries[1]
                    for i in node_branch_set_indices
                ]
            )

        if single_nodes == True:  # taking the case where the node_branch_set_index is 0
            single_node_modes = []
            if node_branch_set_indices.count(0) > 0:
                ref_vector = [
                    basisvec_entries[0] if i == 0 else basisvec_entries[1]
                    for i in node_branch_set_indices
                ]
                positions = [
                    index
                    for index, num in enumerate(ref_vector)
                    if num == basisvec_entries[0]
                ]
                for pos in positions:
                    single_node_modes.append(
                        [
                            basisvec_entries[0] if x == pos else basisvec_entries[1]
                            for x, num in enumerate(node_branch_set_indices)
                        ]
                    )

            for mode in single_node_modes:
                mat = np.array(basis + [mode])
                if np.linalg.matrix_rank(mat) == len(mat):
                    basis.append(mode)

        if (
            self.is_grounded
        ):  # if grounded remove the last column and first row corresponding to the
            basis = [i[:-1] for i in basis]

        return basis

    @staticmethod
    def _mode_in_subspace(mode, subspace) -> bool:
        """
        Method to check if the vector mode is a part of the subspace provided as a set of vectors

        Parameters
        ----------
        mode:
            numpy ndarray of one dimension.
        subspace:
            numpy ndarray which represents a collection of basis vectors for a vector subspace
        """
        if len(subspace) == 0:
            return False
        matrix = np.vstack([subspace, np.array(mode)])
        return np.linalg.matrix_rank(matrix) == len(subspace)

    def check_transformation_matrix(self, transformation_matrix: ndarray):
        """
        Method to identify the different modes in the transformation matrix provided by the user.

        Parameters
        ----------
        transformation_matrix :
            numpy ndarray which is a square matrix having the dimensions of the number of nodes present in the circuit.

        Returns
        -------
        var_categories:
            A dictionary of lists which has the variable indices classified with var indices corresponding to the rows of the transformation matrix
        """
        # basic check to see if the matrix is invertible
        if np.linalg.det(transformation_matrix) == 0:
            raise Exception("The transformation matrix provided is not invertible")

        # find all the different types of modes present in the circuit.

        ##################### Finding the Periodic Modes ##################
        selected_branches = [branch for branch in self.branches if branch.type == "L"]
        periodic_modes = self._independent_modes(selected_branches)

        ##################### Finding the frozen modes ##################
        selected_branches = [branch for branch in self.branches if branch.type != "L"]
        frozen_modes = self._independent_modes(selected_branches, single_nodes=True)

        ##################### Finding the Cyclic Modes ##################
        selected_branches = [branch for branch in self.branches if branch.type != "C"]
        cyclic_modes = self._independent_modes(selected_branches)

        #################### Finding the extended Modes ##################
        # extended_modes = self.get_extended_modes()

        ###################### Finding the LC Modes ##################
        selected_branches = [branch for branch in self.branches if branch.type == "JJ"]
        LC_modes = self._independent_modes(selected_branches, single_nodes=False)

        #################### including the Σ mode #################
        Σ = [1 for n in self.nodes]
        if not self.is_grounded:  # only append if the circuit is not grounded
            # check to see if the vectors are still independent
            if self._mode_in_subspace(Σ, frozen_modes):
                frozen_modes = frozen_modes[1:] + [Σ]
            else:
                frozen_modes.append(Σ)

        ################ Adding periodic, cyclic and extended modes to frozen #############
        modes = []  # starting with the frozen modes

        for m in (
            frozen_modes + cyclic_modes + periodic_modes + LC_modes  # + extended_modes
        ):  # This order is important
            if not self._mode_in_subspace(m, modes):
                modes.append(m)

        for m in LC_modes:  # adding the LC modes to the basis
            mat = np.array(modes + [m])
            if not self._mode_in_subspace(m, modes):
                modes.append(m)

        var_categories_circuit: Dict[str, list] = {
            "periodic": [],
            "extended": [],
            "cyclic": [],
            "frozen": [],
            "osc": [],
        }

        for x, mode in enumerate(modes):
            # calculate the number of periodic modes
            if self._mode_in_subspace(Σ, [mode]) and not self.is_grounded:
                continue

            if self._mode_in_subspace(mode, frozen_modes):
                var_categories_circuit["frozen"].append(x + 1)
                continue

            if self._mode_in_subspace(mode, cyclic_modes):
                var_categories_circuit["cyclic"].append(x + 1)
                continue

            if self._mode_in_subspace(mode, periodic_modes):
                var_categories_circuit["periodic"].append(x + 1)
                continue

            if self._mode_in_subspace(mode, LC_modes):
                var_categories_circuit["osc"].append(x + 1)
            # Any mode which survived the above conditionals is an extended mode
            var_categories_circuit["extended"].append(x + 1)

        # Classifying the modes given in the transformation by the user

        user_given_modes = transformation_matrix.transpose()

        var_categories_user: Dict[str, list] = {
            "periodic": [],
            "extended": [],
            "cyclic": [],
            "frozen": [],
            "osc": [],
        }

        for x, mode in enumerate(user_given_modes):
            # calculate the number of periodic modes
            if self._mode_in_subspace(Σ, [mode]) and not self.is_grounded:
                continue

            if self._mode_in_subspace(mode, frozen_modes):
                var_categories_user["frozen"].append(x + 1)
                continue

            if self._mode_in_subspace(mode, cyclic_modes):
                var_categories_user["cyclic"].append(x + 1)
                continue

            if self._mode_in_subspace(mode, periodic_modes):
                var_categories_user["periodic"].append(x + 1)
                continue

            if self._mode_in_subspace(mode, LC_modes):
                var_categories_user["osc"].append(x + 1)

            # Any mode which survived the above conditionals is an extended mode
            var_categories_user["extended"].append(x + 1)

        # comparing the modes in the user defined and the code generated transformation

        mode_types = ["periodic", "extended", "cyclic", "frozen", "osc"]

        for mode_type in mode_types:
            num_extra_modes = len(var_categories_circuit[mode_type]) - len(
                var_categories_user[mode_type]
            )
            if num_extra_modes > 0:
                warnings.warn(
                    "Number of extra "
                    + mode_type
                    + " modes found: "
                    + str(num_extra_modes)
                    + "\n"
                )

        return var_categories_user

    def variable_transformation_matrix(self) -> ndarray:
        """
        Evaluates the boundary conditions and constructs the variable transformation matrix, which is returned along with the dictionary var_categories which
        classifies the types of variables present in the circuit.

        Returns
        -------
        ndarray
            transformation matrix for the node variables
        dict[str, List[int]]
            var_categories dict which calssifies the variable types for each variable index
        """

        ##################### Finding the Periodic Modes ##################
        selected_branches = [branch for branch in self.branches if branch.type == "L"]
        periodic_modes = self._independent_modes(selected_branches)

        ##################### Finding the frozen modes ##################
        selected_branches = [branch for branch in self.branches if branch.type != "L"]
        frozen_modes = self._independent_modes(selected_branches, single_nodes=True)

        ##################### Finding the Cyclic Modes ##################
        selected_branches = [branch for branch in self.branches if branch.type != "C"]
        cyclic_modes = self._independent_modes(selected_branches)

        # ##################### Finding the extended Modes ##################
        # extended_modes = self.get_extended_modes()

        #################### including the Σ mode #################
        Σ = [1 for n in self.nodes]
        if not self.is_grounded:  # only append if the circuit is not grounded
            mat = np.array(frozen_modes + [Σ])
            # check to see if the vectors are still independent
            if np.linalg.matrix_rank(mat) < len(frozen_modes) + 1:
                frozen_modes = frozen_modes[1:] + [Σ]
            else:
                frozen_modes.append(Σ)

        ###################### Finding the LC Modes ##################
        selected_branches = [branch for branch in self.branches if branch.type == "JJ"]
        LC_modes = self._independent_modes(
            selected_branches, single_nodes=False, basisvec_entries=[-1, 1]
        )

        ################ Adding frozen, cyclic, periodic , LC and extended modes #############
        modes = []  # starting with an empty list

        for m in (
            frozen_modes + cyclic_modes + periodic_modes + LC_modes  # + extended_modes
        ):  # This order is important
            mat = np.array(modes + [m])
            if np.linalg.matrix_rank(mat) == len(mat):
                modes.append(m)

        ####################### Completing the Basis ######################
        # step 4: construct the new set of basis vectors

        # constructing a standard basis
        l = len(self.nodes)
        standard_basis = [np.ones(l)]

        vector_ref = np.zeros(l)
        if l > 2:
            vector_ref[: l - 2] = 1
        else:
            vector_ref[: l - 1] = 1

        vector_set = list((itertools.permutations(vector_ref, l)))
        item = 0
        while np.linalg.matrix_rank(np.array(standard_basis)) < l:
            a = vector_set[item]
            item += 1
            mat = np.array(standard_basis + [a])
            if np.linalg.matrix_rank(mat) == len(mat):
                standard_basis = standard_basis + [list(a)]

        standard_basis = np.array(standard_basis)

        if self.basis_completion == "standard":
            standard_basis = np.identity(len(self.nodes))

        new_basis = modes.copy()

        for m in standard_basis:  # completing the basis
            mat = np.array([i for i in new_basis] + [m])
            if np.linalg.matrix_rank(mat) == len(mat):
                new_basis.append(m)

        new_basis = np.array(new_basis)
        # new_basis = np.array(modes)

        # sorting the basis so that the cyclic, periodic and frozen variables occur at the beginning.
        if not self.is_grounded:
            pos_Σ = [i for i in range(len(new_basis)) if new_basis[i].tolist() == Σ]
        else:
            pos_Σ = []

        pos_cyclic = [
            i
            for i in range(len(new_basis))
            if i not in pos_Σ
            if new_basis[i].tolist() in cyclic_modes
        ]
        pos_periodic = [
            i
            for i in range(len(new_basis))
            if i not in pos_Σ
            if i not in pos_cyclic
            if new_basis[i].tolist() in periodic_modes
        ]
        pos_frozen = [
            i
            for i in range(len(new_basis))
            if i not in pos_Σ
            if i not in pos_cyclic
            if i not in pos_periodic
            if new_basis[i].tolist() in frozen_modes
        ]
        pos_osc = [
            i
            for i in range(len(new_basis))
            if i not in pos_Σ
            if i not in pos_cyclic
            if i not in pos_periodic
            if i not in pos_frozen
            if new_basis[i].tolist() in LC_modes
        ]
        pos_rest = [
            i
            for i in range(len(new_basis))
            if i not in pos_Σ
            if i not in pos_cyclic
            if i not in pos_periodic
            if i not in pos_frozen
        ]
        pos_list = pos_periodic + pos_rest + pos_cyclic + pos_frozen + pos_Σ
        # transforming the new_basis matrix
        new_basis = new_basis[pos_list].T

        # saving the vatriable identification to a dict
        var_categories = {
            "periodic": [
                i + 1 for i in range(len(pos_list)) if pos_list[i] in pos_periodic
            ],
            "extended": [
                i + 1 for i in range(len(pos_list)) if pos_list[i] in pos_rest
            ],
            "cyclic": [
                i + 1 for i in range(len(pos_list)) if pos_list[i] in pos_cyclic
            ],
            "frozen": [
                i + 1 for i in range(len(pos_list)) if pos_list[i] in pos_frozen
            ],
            "osc": [i + 1 for i in range(len(pos_list)) if pos_list[i] in pos_osc],
        }

        return np.array(new_basis), var_categories

    def _set_param_vars(self):
        """
        Sets the attribute param_vars.
        """

        # set param_vars
        parameters = []  # list containing all the Ec's, El's ,Ej's and Ecj's
        for b in self.branches:
            if b.type == "JJ" or b.type == "JJ2":
                parameters.append(b.parameters["EJ"])
                parameters.append(b.parameters["ECJ"])
            elif b.type == "L":
                parameters.append(b.parameters["EL"])
            elif b.type == "C":
                parameters.append(b.parameters["EC"])
        parameters = [
            param
            for param in list(set(parameters))
            if type(param) == sympy.core.symbol.Symbol
        ]

        self.param_vars = parameters

    def update_param_init_val(self, param_name, value):
        """
        Updates the param init val for param_name
        """
        for index, param in enumerate(self.param_vars):
            if param_name == param.name:
                self.param_init_vals[index] = value
                break

    def _junction_terms(self):
        terms = 0
        # looping over all the junction terms
        junction_branches = [branch for branch in self.branches if branch.type == "JJ"]
        for jj_branch in junction_branches:
            # adding external flux
            phi_ext = 0
            if jj_branch in self.closure_branches:
                index = self.closure_branches.index(jj_branch)
                phi_ext += self.external_fluxes[index]

            # if loop to check for the presence of ground node
            if jj_branch.nodes[1].id == 0:
                terms += -jj_branch.parameters["EJ"] * sympy.cos(
                    -symbols("φ" + str(jj_branch.nodes[0].id)) + phi_ext
                )
            elif jj_branch.nodes[0].id == 0:
                terms += -jj_branch.parameters["EJ"] * sympy.cos(
                    symbols("φ" + str(jj_branch.nodes[1].id)) + phi_ext
                )
            else:
                terms += -jj_branch.parameters["EJ"] * sympy.cos(
                    symbols("φ" + str(jj_branch.nodes[1].id))
                    - symbols("φ" + str(jj_branch.nodes[0].id))
                    + phi_ext
                )
        return terms

    def _JJ2_terms(self):
        terms = 0
        # looping over all the JJ2 branches
        for jj2_branch in [t for t in self.branches if t.type == "JJ2"]:
            # adding external flux
            phi_ext = 0
            if jj2_branch in self.closure_branches:
                index = self.closure_branches.index(jj2_branch)
                phi_ext += self.external_fluxes[index]

            # if loop to check for the presence of ground node
            if jj2_branch.nodes[1].id == 0:
                terms += -jj2_branch.parameters["EJ"] * sympy.cos(
                    2 * (-symbols("φ" + str(jj2_branch.nodes[0].id)) + phi_ext)
                )
            elif jj2_branch.nodes[0].id == 0:
                terms += -jj2_branch.parameters["EJ"] * sympy.cos(
                    2 * (symbols("φ" + str(jj2_branch.nodes[1].id)) + phi_ext)
                )
            else:
                terms += -jj2_branch.parameters["EJ"] * sympy.cos(
                    2
                    * (
                        symbols("φ" + str(jj2_branch.nodes[1].id))
                        - symbols("φ" + str(jj2_branch.nodes[0].id))
                        + phi_ext
                    )
                )
        return terms

    def _capacitance_matrix(self, substitute_params: bool = False):
        """
        Generate a capacitance matrix for the circuit

        Parameters
        ----------
        substitute_params : bool, optional
            when set to True all the symbolic branch parameters are substituted with their corresponding attributes in float, by default False

        Returns
        -------
        _type_
            _description_
        """
        branches_with_capacitance = [
            branch for branch in self.branches if branch.type in ["C", "JJ", "JJ2"]
        ]
        capacitance_param_for_branch_type = {
            "C": "EC",
            "JJ": "ECJ",
            "JJ2": "ECJ",
        }

        param_init_vals_dict = dict(zip(self.param_vars, self.param_init_vals))

        # filling the non-diagonal entries
        if not self.is_grounded:
            num_nodes = len(self.nodes)
            if not self.is_any_branch_parameter_symbolic() or substitute_params:
                C_mat = np.zeros([num_nodes, num_nodes])
            else:
                C_mat = sympy.zeros(num_nodes)
        else:
            num_nodes = len(self.nodes) + 1
            if not self.is_any_branch_parameter_symbolic() or substitute_params:
                C_mat = np.zeros([num_nodes, num_nodes])
            else:
                C_mat = sympy.zeros(num_nodes)

        for branch in branches_with_capacitance:
            if len(set(branch.nodes)) > 1:  # branch if shorted is not considered
                capacitance = branch.parameters[
                    capacitance_param_for_branch_type[branch.type]
                ]
                if type(capacitance) != float and substitute_params:
                    capacitance = param_init_vals_dict[capacitance]
                if self.is_grounded:
                    C_mat[branch.nodes[0].id, branch.nodes[1].id] += -1 / (
                        capacitance * 8
                    )
                else:
                    C_mat[branch.nodes[0].id - 1, branch.nodes[1].id - 1] += -1 / (
                        capacitance * 8
                    )

        if not self.is_any_branch_parameter_symbolic() or substitute_params:
            C_mat = C_mat + C_mat.T - np.diag(C_mat.diagonal())
        else:
            C_mat = C_mat + C_mat.T - sympy.diag(*C_mat.diagonal())

        for i in range(C_mat.shape[0]):  # filling the diagonal entries
            C_mat[i, i] = -np.sum(C_mat[i, :])

        if self.is_grounded:  # if grounded remove the 0th column and row from C_mat
            C_mat = C_mat[1:, 1:]
        return C_mat

    def _capacitor_terms(self):
        terms = 0
        branches_with_capacitance = [
            branch
            for branch in self.branches
            if branch.type == "C" or branch.type == "JJ" or branch.type == "JJ2"
        ]
        for c_branch in branches_with_capacitance:
            element_param = {"C": "EC", "JJ": "ECJ", "JJ2": "ECJ"}

            if c_branch.nodes[1].id == 0:
                terms += (
                    1
                    / (16 * c_branch.parameters[element_param[c_branch.type]])
                    * (symbols("vφ" + str(c_branch.nodes[0].id))) ** 2
                )
            elif c_branch.nodes[0].id == 0:
                terms += (
                    1
                    / (16 * c_branch.parameters[element_param[c_branch.type]])
                    * (-symbols("vφ" + str(c_branch.nodes[1].id))) ** 2
                )
            else:
                terms += (
                    1
                    / (16 * c_branch.parameters[element_param[c_branch.type]])
                    * (
                        symbols("vφ" + str(c_branch.nodes[1].id))
                        - symbols("vφ" + str(c_branch.nodes[0].id))
                    )
                    ** 2
                )
        return terms

    def _inductor_terms(self):
        terms = 0
        for l_branch in [branch for branch in self.branches if branch.type == "L"]:
            # adding external flux
            phi_ext = 0
            if l_branch in self.closure_branches:
                index = self.closure_branches.index(l_branch)
                phi_ext += self.external_fluxes[index]

            if l_branch.nodes[0].id == 0:
                terms += (
                    0.5
                    * l_branch.parameters["EL"]
                    * (symbols("φ" + str(l_branch.nodes[1].id)) + phi_ext) ** 2
                )
            elif l_branch.nodes[1].id == 0:
                terms += (
                    0.5
                    * l_branch.parameters["EL"]
                    * (-symbols("φ" + str(l_branch.nodes[0].id)) + phi_ext) ** 2
                )
            else:
                terms += (
                    0.5
                    * l_branch.parameters["EL"]
                    * (
                        symbols("φ" + str(l_branch.nodes[1].id))
                        - symbols("φ" + str(l_branch.nodes[0].id))
                        + phi_ext
                    )
                    ** 2
                )
        return terms

    def _spanning_tree(self):
        r"""
        returns a spanning tree for the given instance
        """

        # making a deep copy to make sure that the original instance is unaffected
        circ_copy = SymbolicCircuit.from_yaml(
            self.input_string, is_file=False, initiate_sym_calc=False
        )

        ############# removing all the capacitive branches and updating the nodes ################
        # identifying capacitive branches
        capacitor_branches = [
            branch for branch in list(circ_copy.branches) if branch.type == "C"
        ]
        for c_branch in capacitor_branches:
            for (
                node
            ) in (
                c_branch.nodes
            ):  # updating the branches attribute for each node that this branch connects
                node.branches = [b for b in node.branches if b is not c_branch]
            circ_copy.branches.remove(c_branch)  # removing the branch

        num_float_nodes = 1
        while num_float_nodes > 0:  # breaks when no floating nodes are detected
            num_float_nodes = 0  # setting
            for node in circ_copy.nodes:
                if len(node.branches) == 0:
                    circ_copy.nodes.remove(node)
                    num_float_nodes += 1
                    continue
                if len(node.branches) == 1:
                    branches_connected_to_node = node.branches[0]
                    circ_copy.branches.remove(branches_connected_to_node)
                    for new_node in branches_connected_to_node.nodes:
                        if new_node != node:
                            new_node.branches = [
                                i
                                for i in new_node.branches
                                if i is not branches_connected_to_node
                            ]
                            num_float_nodes += 1
                            continue
                        else:
                            circ_copy.nodes.remove(node)

        if circ_copy.nodes == []:
            return [], []
        #######################################################################################

        ################### Constructing the node_sets ###############
        if circ_copy.is_grounded:
            node_sets = [[circ_copy.ground_node]]
        else:
            node_sets = [
                [circ_copy.nodes[0]]
            ]  # starting with the first set which has the first node as the only element

        num_nodes = len(circ_copy.nodes)
        # this needs to be done as the ground node is not included in self.nodes
        if circ_copy.is_grounded:
            num_nodes += 1

        # finding all the sets of nodes and filling node_sets
        node_set_index = 0
        while (
            len(sum(node_sets, []))
            < num_nodes  # checking to see if all the nodes are present in node_sets
        ):
            node_set = []

            # code to handle two different capacitive islands in the circuit.
            if node_sets[node_set_index] == []:
                for node in circ_copy.nodes:
                    if node not in [q for p in node_sets for q in p]:
                        node_sets[node_set_index].append(node)
                        break

            for node in node_sets[node_set_index]:
                node_set += node.connected_nodes("all")

            node_set = [
                x
                for x in list(set(node_set))
                if x not in [q for p in node_sets[: node_set_index + 1] for q in p]
            ]
            if node_set != []:
                node_set.sort(key=lambda x: x.id)

            node_sets.append(node_set)
            node_set_index += 1
        #############################################################

        ########## constructing the spanning tree ##########
        tree_copy = []  # tree having branches of the instance that is copied

        def connecting_branches(n1: Node, n2: Node):
            return [branch for branch in n1.branches if branch in n2.branches]

        # finding the branch which connects the node to another node in a previous node set.
        for index, node_set in enumerate(node_sets):
            if index == 0:
                continue
            for node in node_set:
                for prev_node in node_sets[index - 1]:
                    if len(connecting_branches(node, prev_node)) != 0:
                        tree_copy.append(connecting_branches(node, prev_node)[0])
                        break

        ############## selecting the appropriate branches from circ as from circ_copy #######
        def is_same_branch(branch_1: Branch, branch_2: Branch):
            branch_1_dict = branch_1.__dict__
            branch_2_dict = branch_2.__dict__
            if (
                branch_1_dict["type"] == branch_2_dict["type"]
                and branch_1_dict["parameters"] == branch_2_dict["parameters"]
            ):
                if [i.id for i in branch_1_dict["nodes"]] == [
                    i.id for i in branch_2_dict["nodes"]
                ]:
                    return True
                else:
                    return False
            else:
                return False

        tree = []  # tree having branches of the current instance
        for c_branch in tree_copy:
            tree += [b for b in self.branches if is_same_branch(c_branch, b)]

        superconducting_loop_branches = []
        for branch_copy in circ_copy.branches:
            for branch in self.branches:
                if is_same_branch(branch, branch_copy):
                    superconducting_loop_branches.append(branch)

        return tree, superconducting_loop_branches

    def _closure_branches(self):
        r"""
        Returns and stores the closure branches in the circuit.
        """
        tree, superconducting_loop_branches = self._spanning_tree()
        if tree == []:
            closure_branches = []
        else:
            closure_branches = list(set(superconducting_loop_branches) - set(tree))
        return closure_branches

    def _set_external_fluxes(self, closure_branches: List[Branch] = None):
        # setting the class properties

        closure_branches = closure_branches or self._closure_branches()
        closure_branches = [branch for branch in closure_branches if branch.type != "C"]

        if len(closure_branches) > 0:
            self.closure_branches = closure_branches
            self.external_fluxes = [
                symbols("Φ" + str(i + 1)) for i in range(len(closure_branches))
            ]

    def _set_offset_charges(self):
        """
        Create the offset charge variables and store in class attribute offset_charges
        """
        self.offset_charges = []
        for p in self.var_categories[
            "periodic"
        ]:  # same as above for periodic variables and adding the offset charge variables
            self.offset_charges = self.offset_charges + [symbols("ng_" + str(p))]

    def generate_symbolic_lagrangian(
        self,
    ) -> Tuple[sympy.core.expr.Expr, sympy.core.expr.Expr, sympy.core.expr.Expr,]:
        r"""
        Returns three symbolic expressions: lagrangian_θ, potential_θ, lagrangian_φ
        where θ represents the set of new variables and φ represents the set of node variables

        Parameters
        ----------
        transformation_matrix:
            None or an alternative transformation matrix to the one returned by the method variable_transformation_matrix
        """
        transformation_matrix = (
            self.transformation_matrix
        )  # .astype(int) allowing for fractional transformations needs revamp in circuit.py hamiltonian_function

        # defining the φ variables
        φ_dot_vars = [symbols("vφ" + str(i)) for i in range(1, len(self.nodes) + 1)]

        # defining the θ variables
        θ_vars = [symbols("θ" + str(i)) for i in range(1, len(self.nodes) + 1)]
        # defining the θ dot variables
        θ_dot_vars = [symbols("vθ" + str(i)) for i in range(1, len(self.nodes) + 1)]
        # writing φ in terms of θ variables
        φ_vars_θ = (transformation_matrix).dot(θ_vars)
        # writing φ dot vars in terms of θ variables
        φ_dot_vars_θ = (transformation_matrix).dot(θ_dot_vars)

        # C_terms = self._C_terms()
        C_mat = self._capacitance_matrix()
        if not self.is_any_branch_parameter_symbolic():
            C_terms_φ = ((C_mat).dot(φ_dot_vars)).dot(
                φ_dot_vars
            ) * 0.5  # interms of node variables
            C_terms_θ = ((C_mat).dot(φ_dot_vars_θ)).dot(
                φ_dot_vars_θ
            ) * 0.5  # interms of new variables
        else:
            C_terms_φ = (sympy.Matrix(φ_dot_vars).T * C_mat * sympy.Matrix(φ_dot_vars))[
                0
            ] * 0.5  # interms of node variables
            C_terms_θ = (
                sympy.Matrix(φ_dot_vars_θ).T * C_mat * sympy.Matrix(φ_dot_vars_θ)
            )[
                0
            ] * 0.5  # interms of new variables

        inductor_terms_φ = self._inductor_terms()

        JJ_terms_φ = self._junction_terms() + self._JJ2_terms()

        lagrangian_φ = C_terms_φ - inductor_terms_φ - JJ_terms_φ

        potential_φ = inductor_terms_φ + JJ_terms_φ
        potential_θ = (
            potential_φ.copy()
        )  # copying the potential in terms of the old variables to make substitutions

        for index in range(len(self.nodes)):  # converting potential to new variables
            potential_θ = potential_θ.subs(
                symbols("φ" + str(index + 1)), φ_vars_θ[index]
            )

        # eliminating the frozen variables
        for frozen_var_index in self.var_categories["frozen"]:
            sub = sympy.solve(
                potential_θ.diff(symbols("θ" + str(frozen_var_index))),
                symbols("θ" + str(frozen_var_index)),
            )
            potential_θ = potential_θ.replace(
                symbols("θ" + str(frozen_var_index)), sub[0]
            )

        lagrangian_θ = C_terms_θ - potential_θ

        return lagrangian_θ, potential_θ, lagrangian_φ

    def generate_symbolic_hamiltonian(
        self, substitute_params=False
    ) -> sympy.core.expr.Expr:
        r"""
        Returns the Hamiltonian of the circuit in terms of the new variables :math:`\theta_i`.

        Parameters
        ----------
        substitute_params: Bool
            When set to True, the symbols defined for branch parameters will be substituted with the numerical values in the respective Circuit attributes.
        """

        transformation_matrix = self.transformation_matrix
        # basis_inv = np.linalg.inv(basis)[0 : N - n, 0 : N - n]

        # Excluding the frozen modes based on how they are organized in the method variable_transformation_matrix
        if self.is_grounded:
            num_frozen_modes = len(self.var_categories["frozen"])
        else:
            num_frozen_modes = len(self.var_categories["frozen"]) + 1
        num_nodes = len(self.nodes)

        # generating the C_mat_θ by inverting the capacitance matrix
        if self.is_any_branch_parameter_symbolic() and not substitute_params:
            C_mat_θ = (
                transformation_matrix.T
                * self._capacitance_matrix()
                * transformation_matrix
            )[
                0 : num_nodes - num_frozen_modes,
                0 : num_nodes - num_frozen_modes,
            ].inv()  # exlcluding the frozen modes
        else:
            C_mat_θ = np.linalg.inv(
                (
                    transformation_matrix.T
                    @ self._capacitance_matrix(substitute_params=substitute_params)
                    @ transformation_matrix
                )[
                    0 : num_nodes - num_frozen_modes,
                    0 : num_nodes - num_frozen_modes,
                ]
            )  # exlcluding the frozen modes

        p_θ_vars = [
            symbols("Q" + str(i)) if i not in self.var_categories["cyclic"]
            # replacing the cyclic charge with 0, as it would not affect the circuit lagrangian.
            else 0
            for i in range(1, len(self.nodes) + 1 - num_frozen_modes)
        ]  # defining the momentum variables

        # generating the kinetic energy terms for the Hamiltonian
        if not self.is_any_branch_parameter_symbolic():
            C_terms_new = (
                C_mat_θ.dot(p_θ_vars).dot(p_θ_vars) * 0.5
            )  # interms of new variables
        else:
            C_terms_new = (sympy.Matrix(p_θ_vars).T * C_mat_θ * sympy.Matrix(p_θ_vars))[
                0
            ] * 0.5  # interms of new variables

        hamiltonian_symbolic = C_terms_new + self.potential_symbolic

        # adding the offset charge variables
        for p in self.var_categories["periodic"]:
            hamiltonian_symbolic = hamiltonian_symbolic.subs(
                symbols("Q" + str(p)),
                symbols("n" + str(p)) + symbols("ng_" + str(p)),
            )

        return hamiltonian_symbolic<|MERGE_RESOLUTION|>--- conflicted
+++ resolved
@@ -32,11 +32,7 @@
     return symbols(word)
 
 
-<<<<<<< HEAD
-def parse_branch_parameter(word: str) -> Union[list[float], List[Union[Symbol, float]]]:
-=======
 def parse_branch_parameter(word: str) -> Union[List[float], List[Union[Symbol, float]]]:
->>>>>>> fd6d887b
     """
     If the string word only has a number, its float value is returned. Else, if the word has the form
     "EJ=10", no spaces before or after =, it will return the Symbol object EJ and the float 10.
