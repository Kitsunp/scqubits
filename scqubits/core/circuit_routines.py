--- conflicted
+++ resolved
@@ -734,12 +734,9 @@
         for param in param_symbols:
             sym_expr = sym_expr.subs(param, getattr(self, param.name))
 
-<<<<<<< HEAD
         # if the expression is zero
         if sym_expr == 0:
             return 0
-=======
->>>>>>> 14654cdf
         expr_dict = sym_expr.as_coefficients_dict()
         terms = list(expr_dict.keys())
 
@@ -758,10 +755,7 @@
                 for free_sym in term.free_symbols:
                     product_matrix_list.append(
                         self.get_operator_by_name(free_sym.name, bare_esys=bare_esys)
-<<<<<<< HEAD
                         ** (power_dict[free_sym])
-=======
->>>>>>> 14654cdf
                     )
                 eval_matrix_list.append(
                     float(coefficient_sympy)
@@ -1192,10 +1186,6 @@
     def _evaluate_matrix_cosine_terms(
         self, junction_potential: sm.Expr, bare_esys=None
     ) -> qt.Qobj:
-<<<<<<< HEAD
-=======
-
->>>>>>> 14654cdf
         if self.hierarchical_diagonalization:
             subsystem_list = self.subsystems
             identity = qt.tensor(
