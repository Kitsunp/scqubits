# spec_lookup.py
#
# This file is part of scqubits: a Python package for superconducting qubits,
# Quantum 5, 583 (2021). https://quantum-journal.org/papers/q-2021-11-17-583/
#
#    Copyright (c) 2019 and later, Jens Koch and Peter Groszkowski
#    All rights reserved.
#
#    This source code is licensed under the BSD-style license found in the
#    LICENSE file in the root directory of this source tree.
############################################################################

import itertools
import numbers
from copy import copy
from warnings import warn

from typing import TYPE_CHECKING, Any, Dict, List, Optional, Tuple, Union, Literal

import numpy as np
import qutip as qt

from numpy import ndarray
from qutip import Qobj
from typing_extensions import Protocol

import scqubits.settings as settings
import scqubits.utils.misc as utils
import scqubits.utils.spectrum_utils as spec_utils

from scqubits.core.namedslots_array import NamedSlotsNdarray, convert_to_std_npindex
from scqubits.utils.typedefs import NpIndexTuple, NpIndices
from scqubits.utils.spectrum_utils import identity_wrap

if TYPE_CHECKING:
    from typing_extensions import Protocol

    from scqubits import HilbertSpace
    from scqubits.core.descriptors import WatchedProperty
    from scqubits.core.param_sweep import Parameters
    from scqubits.utils.typedefs import QuantumSys


class MixinCompatible(Protocol):
    _parameters: "WatchedProperty[Parameters]"
    _evals_count: "WatchedProperty[int]"
    _current_param_indices: NpIndices
    _ignore_low_overlap: bool
    _data: Dict[str, Any]
    _out_of_sync: bool
    hilbertspace: "HilbertSpace"

    def __getitem__(self, key: Any) -> Any: ...

    @property
    def hilbertspace(self) -> "HilbertSpace": ...


class SpectrumLookupMixin(MixinCompatible):
    """SpectrumLookupMixin is used as a mix-in class by `ParameterSweep`.

    It makes various
    spectrum and spectrum lookup related methods directly available at the
    `ParameterSweep` level.
    """

    _inside_hilbertspace = False

    def __init_subclass__(cls):
        super().__init_subclass__()
        if cls.__name__ == "HilbertSpace":
            cls._inside_hilbertspace = True
        else:
            cls._inside_hilbertspace = False

    def reset_preslicing(self):
        if self._inside_hilbertspace:
            self._current_param_indices = 0
        else:
            self._current_param_indices = (
                slice(None, None, None),
            ) * self._parameters.ndim()

    @property
    def _bare_product_states_labels(self) -> List[Tuple[int, ...]]:
        """Generates the list of bare-state labels in canonical order.

        For example,
        for a Hilbert space composed of two subsystems sys1 and sys2, each label is
        of the type (3,0) meaning sys1 is in bare eigenstate 3, sys2 in bare
        eigenstate 0. The full list then reads
        [(0,0), (0,1), (0,2), ..., (0,max_2),
        (1,0), (1,1), (1,2), ..., (1,max_2),
        ...
        (max_1,0), (max_1,1), (max_1,2), ..., (max_1,max_2)]
        """
        return list(np.ndindex(*self.hilbertspace.subsystem_dims))

<<<<<<< HEAD
    def generate_lookup(self) -> NamedSlotsNdarray:
        """For each parameter value of the parameter sweep, generate the map between
        bare states and dressed states.
=======
    def generate_lookup(
        self,
        ordering: Literal["DE", "LX", "BE"] = "DE",
        subsys_priority: Union[List[int], None] = None,
        BEs_count: Union[int, None] = None,
    ) -> NamedSlotsNdarray:
        """
        Label the dressed states by bare labels and generate the lookup table
        with one of the following methods:
        - Dressed Energy (ordering="DE"): traverse the eigenstates
        in the order of their dressed energy, and find the corresponding bare
        state label by overlaps (default)
        - Lexical (ordering="LX"): traverse the bare states in `lexical order`_,
        and perform the branch analysis generalized from Dumas et al. (2024).
        - Bare Energy (ordering="BE"): traverse the bare states in the order of
        their energy before coupling and perform label assignment. This is particularly
        useful when the Hilbert space is too large and not all the eigenstates need
        to be labeled.

        Parameters
        ----------
        ordering:
            the ordering method for the dressed state labeling
            - "DE": Dressed Energy (default)
            - "LX": Lexical ordering
            - "BE": Bare Energy

        subsys_priority:
            a permutation of the subsystem indices and bare labels. If it is provided,
            lexical ordering is performed on the permuted labels. A "branch" is defined
            as a series of eigenstates formed by putting excitations into the last
            subsystem in the list.

        BEs_count:
            the number of eigenstates to be assigned, for "BE" scheme only. If None,
            all available eigenstates will be labeled.

        Returns
        -------
        a NamedSlotsNdarray object containing the branch analysis results
        organized by the parameter indices.
        For each parameter point, a flattened multi-dimensional array
        is stored, representing the dressed indices organized by the
        bare indices. E.g. if the dimensions of the subsystems are D0, D1 and D2,
        the returned array will be ravelled from the shape (D0, D1, D2).

        .. _lexical order: https://en.wikipedia.org/wiki/Lexicographic_order#Cartesian_products/
        """
        if ordering == "LX" or ordering == "BE":
            return self._branch_analysis(
                ordering=ordering,
                subsys_priority=subsys_priority,
                transpose=False,
                BEs_count=BEs_count,
            )
        elif ordering == "DE":
            if BEs_count is not None:
                warn(
                    "BEs_count is not supported for DE ordering, " "it will be ignored."
                )
            if subsys_priority is not None:
                warn(
                    "subsys_priority is not supported for DE ordering, "
                    "it will be ignored."
                )
            return self._generate_lookup_by_overlap()
        else:
            raise ValueError(f"Invalid ordering method: {ordering}")

    def _generate_lookup_by_overlap(self) -> NamedSlotsNdarray:
        """
        For each parameter value of the parameter sweep, generate the map between
        bare states and dressed states based on the overlap criterion.
>>>>>>> 8d2d4fec

        Returns
        -------
            each list item is a list of dressed indices whose order corresponds to the
            ordering of bare indices (as stored in .canonical_bare_labels,
            thus establishing the mapping)
        """
        dressed_indices = np.empty(shape=self._parameters.counts, dtype=object)

        param_indices = itertools.product(*map(range, self._parameters.counts))
        for index in param_indices:
            dressed_indices[index] = self._generate_single_mapping_by_overlap(index)
        dressed_indices = np.asarray(dressed_indices[:].tolist())

        parameter_dict = self._parameters.ordered_dict.copy()
        return NamedSlotsNdarray(dressed_indices, parameter_dict)

    def _generate_single_mapping_by_overlap(
        self,
        param_indices: Tuple[int, ...],
    ) -> ndarray:
        """For a single set of parameter values, specified by a tuple of indices
        ``param_indices``, create an array of the dressed-state indices in an order that
        corresponds one-to-one to the bare product states with largest overlap (whenever
        possible).

        Parameters
        ----------
        param_indices:
            indices of the parameter values
            Length of tuple must match the number of parameters in the `ParameterSweep` object inheriting from
            `SpectrumLookupMixin`.

        Returns
        -------
            1d array of dressed-state indices
            Dimensions: (`self.hilbertspace.dimension`,)

            Array which contains the dressed-state indices in an order that corresponds to the canonically ordered bare
            product state basis, i.e. (0,0,0), (0,0,1), (0,0,2), ..., (0,1,0), (0,1,1), (0,1,2), ... etc.
            For example, for two subsystems with two states each, the array [0, 2, 1, 3] would mean:
            (0,0) corresponds to the dressed state 0,
            (0,1) corresponds to the dressed state 2,
            (1,0) corresponds to the dressed state 1,
            (1,1) corresponds to the dressed state 3.
        """
        # Overlaps between dressed energy eigenstates and bare product states, <e1, e2, ...| E_j>
        # Since the Hamiltonian matrix is explicitly constructed in the bare product states basis, this is just the same
        # as the matrix of eigenvectors handed back when diagonalizing the Hamiltonian matrix.
        overlap_matrix = spec_utils.convert_evecs_to_ndarray(
            self._data["evecs"][param_indices]
        )

        dim = self.hilbertspace.dimension
        dressed_indices: List[Union[int, None]] = [None] * dim
        for dressed_index in range(self._evals_count):
            max_position = (np.abs(overlap_matrix[dressed_index, :])).argmax()
            max_overlap = np.abs(overlap_matrix[dressed_index, max_position])
            if self._ignore_low_overlap or (
                max_overlap**2 > settings.OVERLAP_THRESHOLD
            ):
                overlap_matrix[:, max_position] = 0
                dressed_indices[int(max_position)] = dressed_index

        return np.asarray(dressed_indices)

    def set_npindextuple(
        self, param_indices: Optional[NpIndices] = None
    ) -> NpIndexTuple:
        """Convert the NpIndices parameter indices to a tuple of NpIndices."""
        param_indices = param_indices or self._current_param_indices
        if not isinstance(param_indices, tuple):
            param_indices = (param_indices,)
        return param_indices

    @utils.check_lookup_exists
    @utils.check_sync_status
    def dressed_index(
        self,
        bare_labels: Tuple[int, ...],
        param_npindices: Optional[NpIndices] = None,
    ) -> Union[ndarray, int, None]:
        """For given bare product state return the corresponding dressed-state index.

        Parameters
        ----------
        bare_labels:
            bare_labels = (index, index2, ...)
            Dimension: (`self.hilbertspace.subsystem_count`,)
        param_npindices:
            indices of parameter values of interest
            Depending on the nature of the slice, this can be a single parameter point or multiple ones.

        Returns
        -------
            dressed state index closest to the specified bare state with excitation numbers given by `bare_labels`.
            If `param_npindices` spans multiple parameter points, then this returns a corresponding 1d array of
            length dictated by the number of parameter points.
        """
        param_npindices = self.set_npindextuple(param_npindices)
        try:
            lookup_position = self._bare_product_states_labels.index(bare_labels)
        except ValueError:
            return None

        return self._data["dressed_indices"][param_npindices + (lookup_position,)]

    @utils.check_lookup_exists
    @utils.check_sync_status
    def bare_index(
        self,
        dressed_index: int,
        param_indices: Optional[Tuple[int, ...]] = None,
    ) -> Union[Tuple[int, ...], None]:
        """For given dressed index, look up the corresponding bare index.

        Returns
        -------
            Bare state specification in tuple form. Example: (1,0,3) means subsystem 1
            is in bare state 1, subsystem 2 in bare state 0,
            and subsystem 3 in bare state 3.
        """
        param_index_tuple = self.set_npindextuple(param_indices)
        if not self.all_params_fixed(param_index_tuple):
            raise ValueError(
                "All parameters must be fixed to concrete values for "
                "the use of `.bare_index`."
            )
        try:
            lookup_position = np.where(
                self._data["dressed_indices"][param_index_tuple] == dressed_index
            )[0][0]
        except IndexError:
            raise ValueError(
                "Could not identify a bare index for the given dressed "
                "index {}.".format(dressed_index)
            )
        basis_labels = self._bare_product_states_labels[lookup_position]
        return basis_labels

    @utils.check_sync_status
    def eigensys(
        self,
        param_indices: Optional[Tuple[int, ...]] = None,
    ) -> ndarray:
        """Return the list of dressed eigenvectors.

        Parameters
        ----------
        param_indices:
            position indices of parameter values in question

        Returns
        -------
            dressed eigensystem for the external parameter fixed to the value indicated
            by the provided index
        """
        param_index_tuple = self.set_npindextuple(param_indices)
        return self._data["evecs"][param_index_tuple]

    @utils.check_sync_status
    def eigenvals(
        self,
        param_indices: Optional[Tuple[int, ...]] = None,
    ) -> ndarray:
        """
        Return the array of dressed eigenenergies - primarily for running the sweep

        Parameters
        ----------
            position indices of parameter values in question

        Returns
        -------
            dressed eigenenergies for the external parameters fixed to the values
            indicated by the provided indices
        """
        param_indices_tuple = self.set_npindextuple(param_indices)
        return self._data["evals"][param_indices_tuple]

    @utils.check_lookup_exists
    @utils.check_sync_status
    def energy_by_bare_index(
        self,
        bare_tuple: Tuple[int, ...],
        subtract_ground: bool = False,
        param_npindices: Optional[NpIndices] = None,
    ) -> Union[float, NamedSlotsNdarray]:  # the return value may also be np.nan
        """Look up dressed energy most closely corresponding to the given bare-state
        labels.

        Parameters
        ----------
        bare_tuple:
            bare state indices
        subtract_ground:
            whether to subtract the ground state energy
        param_npindices:
            indices specifying the set of parameters

        Returns
        -------
            dressed energies, if lookup successful, otherwise nan;
        """
        param_npindices = self.set_npindextuple(param_npindices)
        dressed_index = self.dressed_index(bare_tuple, param_npindices)

        if dressed_index is None:
            return np.nan  # type:ignore
        if isinstance(dressed_index, numbers.Number):
            energy = self["evals"][param_npindices + (dressed_index,)]
            if subtract_ground:
                energy -= self["evals"][param_npindices + (0,)]
            return energy

        dressed_index = np.asarray(dressed_index)
        energies = np.empty_like(dressed_index, dtype=np.float64)
        it = np.nditer(dressed_index, flags=["multi_index", "refs_ok"])
        sliced_energies = self["evals"][param_npindices]

        for location in it:
            location = location.tolist()
            if location is None:
                energies[it.multi_index] = np.nan
            else:
                energies[it.multi_index] = sliced_energies[it.multi_index][location]
                if subtract_ground:
                    energies[it.multi_index] -= sliced_energies[it.multi_index][0]
        return NamedSlotsNdarray(
            energies, sliced_energies._parameters.paramvals_by_name
        )

    @utils.check_lookup_exists
    @utils.check_sync_status
    def energy_by_dressed_index(
        self,
        dressed_index: int,
        subtract_ground: bool = False,
        param_indices: Optional[Tuple[int, ...]] = None,
    ) -> Union[float, NamedSlotsNdarray]:
        """Look up the dressed eigenenergy belonging to the given dressed index, usually
        to be used with pre-slicing.

        Parameters
        ----------
        dressed_index:
            index of dressed state of interest
        subtract_ground:
            whether to subtract the ground state energy
        param_indices:
            specifies the desired choice of parameter values

        Returns
        -------
            dressed energy
        """
        param_indices_tuple = self.set_npindextuple(param_indices)
        energies = self["evals"][param_indices_tuple + (dressed_index,)]
        if subtract_ground:
            energies -= self["evals"][param_indices_tuple + (0,)]
        return energies

    @utils.check_lookup_exists
    @utils.check_sync_status
    def bare_eigenstates(
        self,
        subsys: "QuantumSys",
        param_indices: Optional[Tuple[int, ...]] = None,
    ) -> NamedSlotsNdarray:
        """Return ndarray of bare eigenstates for given subsystems and parameter index.

        Eigenstates are expressed in the basis internal to the subsystems. Usually to be
        used with pre-slicing when part of `ParameterSweep`.
        """
        param_indices_tuple = self.set_npindextuple(param_indices)
        subsys_index = self.hilbertspace.get_subsys_index(subsys)
        self.reset_preslicing()
        return self["bare_evecs"][subsys_index][param_indices_tuple]

    @utils.check_lookup_exists
    @utils.check_sync_status
    def bare_eigenvals(
        self,
        subsys: "QuantumSys",
        param_indices: Optional[Tuple[int, ...]] = None,
    ) -> NamedSlotsNdarray:
        """Return :obj:`.NamedSlotsNdarray` of bare eigenenergies for given subsystem, usually
        to be used with preslicing.

        Parameters
        ----------
        subsys:
            Hilbert space subsystem for which bare eigendata is to be looked up
        param_indices:
            position indices of parameter values in question

        Returns
        -------
            bare eigenenergies for the specified subsystem and the external parameter
            fixed to the value indicated by its index
        """
        param_indices_tuple = self.set_npindextuple(param_indices)
        subsys_index = self.hilbertspace.get_subsys_index(subsys)
        self.reset_preslicing()
        return self["bare_evals"][subsys_index][param_indices_tuple]

    def bare_productstate(
        self,
        bare_index: Tuple[int, ...],
    ) -> Qobj:
        """Return the bare product state specified by `bare_index`. Note: no parameter
        dependence here, since the Hamiltonian is always represented in the bare product
        eigenbasis.

        Parameters
        ----------
        bare_index:

        Returns
        -------
            ket in full Hilbert space
        """
        subsys_dims = self.hilbertspace.subsystem_dims
        product_state_list = []
        for subsys_index, state_index in enumerate(bare_index):
            dim = subsys_dims[subsys_index]
            product_state_list.append(qt.basis(dim, state_index))
        return qt.tensor(*product_state_list)

    def all_params_fixed(self, param_indices: Union[slice, tuple]) -> bool:
        """Checks whether the indices provided fix all the parameters.

        Parameters
        ----------
        param_indices:
            Tuple or slice fixing all or a subset of the parameters.

        Returns
        -------
            True if all parameters are being fixed by `param_indices`.
        """
        param_indices_std = convert_to_std_npindex(
            np.index_exp[param_indices], self._parameters
        )

        # Check if each dimension is being fixed to a single value or a length-1 array
        fixed = []
        for params, idx in zip(
            self._parameters.paramvals_by_name.values(), param_indices_std
        ):
            fixed.append(np.size(params[idx]) == 1)

        return all(fixed)

    @utils.check_lookup_exists
    @utils.check_sync_status
    def dressed_state_components(
        self,
        state_label: Union[Tuple[int, ...], List[int], int],
        components_count: Union[int, None] = None,
        return_probability: bool = True,
        param_npindices: Optional[NpIndices] = None,
    ) -> Dict[Tuple[int, ...], float]:
        """
        A dressed state is a superposition of bare states. This function returns
        a dressed state's bare conponents and the associated occupation
        probabilities. They are sorted by probability in descending order.

        Parameters
        ----------
        state_label:
            The bare label of the dressed state of interest. Could be
                - a tuple/list of bare labels (int)
                - a single dressed label (int)

        components_count:
            The number of components to be returned. If None, all components
            will be returned.

        return_probability:
            Whether to return the occupation probabilities. If not, return
            the probability amplitudes.

        param_npindices:
            This method only allows for a HilbertSpace object or a single
            parameter ParameterSweep. If it's a multi-dimensional sweep,
            param_npindices should be provided to specify a point in the
            parameter space. If None, the current parameter preslicing will
            be used.

        Returns
        -------
        A dictionary of the bare labels and their associated probability
        (or probability amplitude if specified).
        """
        param_npindices = self.set_npindextuple(param_npindices)

        if not self.all_params_fixed(param_npindices):
            raise ValueError(
                "All parameters must be fixed to concrete values for "
                "the use of `.dressed_state_component`."
            )

        evecs = self["evecs"][param_npindices]

        # find the desired state vector
        if isinstance(state_label, tuple | list):
            raveled_label = np.ravel_multi_index(
                state_label, self.hilbertspace.subsystem_dims
            )
            drs_idx = self["dressed_indices"][param_npindices][raveled_label]
            if drs_idx is None:
                raise IndexError(f"no dressed state found for bare label {state_label}")
        elif isinstance(state_label, int | np.int_):
            drs_idx = state_label
        evec_1 = evecs[drs_idx]

        ordered_label = np.argsort(np.abs(evec_1.full()[:, 0]))[::-1]
        bare_label_list = []
        prob_list = []
        for idx in range(evec_1.shape[0]):
            raveled_label = int(ordered_label[idx])
            bare_label = np.unravel_index(
                raveled_label, self.hilbertspace.subsystem_dims
            )
            prob_amp = evec_1.full()[raveled_label, 0]

            bare_label_list.append(bare_label)

            if return_probability:
                prob = np.abs(prob_amp) ** 2
                prob_list.append(prob)
            else:
                prob_list.append(prob_amp)

        if components_count is not None:
            bare_label_list = bare_label_list[:components_count]
            prob_list = prob_list[:components_count]

        return dict(zip(bare_label_list, prob_list))

    def _branch_analysis_excite_op(
        self,
        mode: "Union[int, QuantumSys]",
    ) -> Qobj:
        """
        Branch analysis requires a step by step excitation of a chosen state,
        which help to cover the entire Hilbert space and complete the
        assignment of dressed indices.
        This function returns the excitation operator for a given mode.

        For the moment, it returns the creation operator for linear modes,
        and Sum_i |i+1><i| operator for other modes.

        Parameters
        ----------
        mode:
            The mode to be excited.

        Returns
        -------
        The excitation operator for the given mode, tensor producted with
        the identity operators of the other subsystems.
        """
        hilbertspace = self.hilbertspace
        if isinstance(mode, int):
            mode_idx = mode
            mode = hilbertspace.subsystem_list[mode]
        else:
            mode_idx = hilbertspace.subsystem_list.index(mode)

        if mode in hilbertspace.osc_subsys_list:
            # annhilation operator
            return hilbertspace.annihilate(mode).dag()
        else:
            # sum_j |j+1><j|
            dims = hilbertspace.subsystem_dims
            op = qt.qdiags(
                np.ones(dims[mode_idx] - 1),
                -1,
            )
            return identity_wrap(op, mode, hilbertspace.subsystem_list)

    def _branch_analysis_LX_step(
        self,
        subsys_priority: List[int],
        recusion_depth: int,
        init_drs_idx: int,
        init_state: qt.Qobj,
        remaining_drs_indices: List[int],
        remaining_evecs: List[qt.Qobj],
    ) -> Tuple[List, List]:
        """
        Perform a single branch analysis according to Dumas et al. (2024). This
        is a core function to be run recursively, which realized a depth-first
        search in the tree - its leaves can be labeled by bare labels.

        In a nutshell, the function will:
        1. Start from the "ground" state / starting point the branch, find
        all of the branch states
        2. Remove the found states from the remaining candidates
        3. [If at the end of the depth-first search] Return the branch states
        4. [If not at the end] For each branch state, use it as an init state to
        start such search again, which will return a (nested) list of branch
        states. Combine the list of branch states and return a nested list of
        those states

        In such way, the function will recursively go through this multi-dimensional
        Hilbert space and assign the eigenstates to their labels.

        Parameters
        ----------
        subsys_priority:
            a permutation of the subsystem indices and bare labels. If it is
            provided, lexical ordering is performed on the permuted labels.
            It also represents the depth of the subsystem labels to be traversed. The later
            the subsystem appears in the list, the deeper it is in the recursion.
            A "branch" is defined as a series of eigenstates formed by
            putting excitations into the last subsystem in the list.
        recusion_depth:
            the current depth of the recursion. It should be 0 at the beginning.
        init_drs_idx:
            the dressed index of the initial state of this branch.
        init_state:
            the initial state of this branch.
        remaining_drs_indices:
            the list of the remaining dressed indices to be assigned.
        remaining_evecs:
            The list of the remaining eigenstates to be assigned.

        Returns
        -------
        branch_drs_indices, branch_states
            The (nested) list of the branch states and their dressed indices.
        """

        hspace = self.hilbertspace
        mode_index = subsys_priority[recusion_depth]
        mode = hspace.subsystem_list[mode_index]
        terminate_branch_length = hspace.subsystem_dims[mode_index]

        # photon addition operator
        excite_op = self._branch_analysis_excite_op(mode)

        # loop over and find all states that matches the excited initial state
        current_state = init_state
        current_drs_idx = init_drs_idx
        branch_drs_indices = []
        branch_states = []
        while True:
            if recusion_depth == len(subsys_priority) - 1:
                # we are at the end of the depth-first search:
                # just add the state to the branch
                branch_drs_indices.append(current_drs_idx)
                branch_states.append(current_state)
            else:
                # continue the depth-first search:
                # recursively call the function and append all the branch states
                (_branch_drs_indices, _branch_states) = self._branch_analysis_LX_step(
                    subsys_priority,
                    recusion_depth + 1,
                    current_drs_idx,
                    current_state,
                    remaining_drs_indices,
                    remaining_evecs,
                )
                branch_drs_indices.append(_branch_drs_indices)
                branch_states.append(_branch_states)

            # if the branch is long enough, terminate the loop
            if len(branch_states) == terminate_branch_length:
                break

            # find the closest state to the excited current state
            if len(remaining_evecs) == 0:
                raise ValueError(
                    "No enough eigenstates to be assigned with a label. "
                    "It's likely that the eignestates are not complete. "
                    "Please try to obtain a complete set of eigenstates by "
                    "increasing `evals_count` before running the branch analysis."
                )

            excited_state = (excite_op * current_state).unit()
            overlaps = [np.abs(excited_state.overlap(evec)) for evec in remaining_evecs]
            max_overlap_index = np.argmax(overlaps)

            current_state = remaining_evecs[max_overlap_index]
            current_drs_idx = remaining_drs_indices[max_overlap_index]

            # remove the state from the remaining states
            remaining_evecs.pop(max_overlap_index)
            remaining_drs_indices.pop(max_overlap_index)

        return branch_drs_indices, branch_states

    def _branch_analysis_LX(
        self,
        param_indices: Tuple[int, ...],
        subsys_priority: Optional[List[int]] = None,
        transpose: bool = False,
    ) -> np.ndarray:
        """
        Perform a full branch analysis according to Dumas et al. (2024) for
        a single parameter point using lexical ordering. Running through all
        bare labels in the lexical order is equivalent to a depth-first traversal
        in a tree structure. The method will start a recursive labeling using
        method `_branch_analysis_LX_step`.

        The eigenstates-bare-state-paring is based on the
        "first-come-first-served" principle, the ordering of such traversal will
        permute the bare labels and change the traversal order based on the
        lexical order. For the last mode in the list, its states will be labelled
        sequentially and organized in a single branch.

        At the end, this function will organize the eigenstates into a
        multi-dimensional array according to the mode_priority.

        Parameters
        ----------
        param_indices:
            the indices of the parameter sweep to be analyzed.

        subsys_priority:
            a permutation of the subsystem indices and bare labels. If
            it is provided, lexical ordering is performed on the permuted labels.
            A "branch" is defined as a series of eigenstates formed by putting
            excitations into the last subsystem in the list.

        transpose:
            if True, the returned array will be transposed, according to the
            mode_priority. Otherwise, the array will be in the
            shape of the subsystem dimensions in the original order. Now
            it is a purely internal knob for testing.

        Returns
        -------
        branch_drs_indices
            the multi-dimensional array of the dressed indices organized by
            the mode_priority. If the dimensions of the subsystems are
            D0, D1 and D2, the returned array will have the shape (D0, D1, D2).
            If transposed is True, the array will be transposed according to
            the mode_priority.
        """
        if subsys_priority is None:
            subsys_priority = list(range(self.hilbertspace.subsystem_count))
        else:
            # check if the subsys_priority is a valid permutation of
            # the subsystem indices: length and unique
            if len(subsys_priority) != self.hilbertspace.subsystem_count:
                raise ValueError(
                    "The length of subsys_priority does not match "
                    "the number of subsystems."
                )
            if len(subsys_priority) != len(set(subsys_priority)):
                raise ValueError(
                    "subsys_priority contains duplicate values, "
                    "which is supposed to be a permutation."
                )

        # we assume that the ground state always has bare label (0, 0, ...)
        evecs = self._data["evecs"][param_indices]
        init_state = evecs[0]
        remaining_evecs = list(evecs[1:])
        remaining_drs_indices = list(range(1, self.hilbertspace.dimension))

        branch_drs_indices, _ = self._branch_analysis_LX_step(
            subsys_priority, 0, 0, init_state, remaining_drs_indices, remaining_evecs
        )
        branch_drs_indices = np.array(branch_drs_indices)

        if not transpose:
            reversed_permutation = np.argsort(subsys_priority)
            return np.transpose(branch_drs_indices, reversed_permutation)

        return branch_drs_indices

    def _branch_analysis_BE(
        self,
        param_indices: Tuple[int, ...],
        subsys_priority: Optional[List[int]] = None,
        BEs_count: Union[int, None] = None,
        source_maj_vote: bool = False,
    ) -> np.ndarray:
        """
        Perform a full branch analysis according to Dumas et al. (2024) for
        a single parameter point for a few eigenstates with the lowest bare
        energies. It is particularly useful when the Hilbert space is too large
        and not all the eigenstates need to be labeled.

        In the bare energy ordering for branch analysis, the way to obtain the
        excited dressed states
        is ambiguous, e.g. |21> can be excited from |11> or |20>. So we need the
        user to input `subsys_priority` to specify the path / branch to be taken.
        It specifies the order of the subsystems to be excited, the last subsystem
        in the list will be excited if possible.

        Parameters
        ----------
        param_indices:
            the indices of the parameter sweep to be analyzed.
        subsys_priority:
            a permutation of the subsystem indices and bare labels. If
            it is provided, lexical ordering is performed on the permuted labels.
            A "branch" is defined as a series of eigenstates formed by putting
            excitations into the last subsystem in the list.
        BEs_count:
            the number of states to be assigned. If None, all available eigenstates
            will be assigned.
        source_maj_vote:
            if True, the branch will be determined by majority vote of the
            potential candidates. It is purely an internal knob to test the
            behavior of the branch analysis. It overrides mode_priority.

        Returns
        -------
        the multi-dimensional array of the dressed indices
        """
        hspace = self.hilbertspace
        dims = hspace.subsystem_dims

        if subsys_priority is None:
            subsys_priority = list(range(hspace.subsystem_count))

        if BEs_count is None:
            BEs_count = len(self._data["evecs"][param_indices])
        elif len(self._data["evecs"][param_indices]) < BEs_count:
            BEs_count = len(self._data["evecs"][param_indices])
            warn(
                "evals_count is less than BEs_count, BEs_count is set to "
                f"{len(self._data['evecs'][param_indices])}."
            )

        # get the associated excitation operators
        excite_op_list = [
            self._branch_analysis_excite_op(mode) for mode in hspace.subsystem_list
        ]

        # generate a list of their bare energies
        bare_evals_by_sys = self._data["bare_evals"]
        bare_evals = np.zeros(dims)
        for idx in np.ndindex(tuple(dims)):
            subsys_eval = [
                bare_evals_by_sys[subsys_idx][param_indices][level_idx]
                for subsys_idx, level_idx in enumerate(idx)
            ]
            bare_evals[idx] = np.sum(subsys_eval)
        bare_evals = bare_evals.ravel()

        # sort the bare energies
        # which will be the order of state assignment
        sorted_indices = np.argsort(bare_evals)[:BEs_count]

        # mode assignment
        branch_drs_indices = np.ndarray(dims, dtype=object)
        branch_drs_indices.fill(None)
        evecs = self._data["evecs"][param_indices]
        remaining_evecs = list(evecs)
        remaining_drs_indices = list(range(0, self.hilbertspace.dimension))

        for raveled_bare_idx in sorted_indices:
            # assign the dressed index for bare_idx
            bare_idx = list(np.unravel_index(raveled_bare_idx, dims))

            if raveled_bare_idx == 0:
                # the (0, 0, ...) is always assigned the dressed index 0
                branch_drs_indices[tuple(bare_idx)] = 0
                remaining_drs_indices.pop(0)
                remaining_evecs.pop(0)
                continue

            # get previously assigned states (one less excitation)
            # By comparing the excited states with the dressed states,
            # we can find the dressed index of the current state
            prev_bare_indices = []
            potential_drs_indices = []
            for subsys_idx in subsys_priority[::-1]:

                # obtain the a bare index with one less excitation
                prev_idx = copy(bare_idx)
                if prev_idx[subsys_idx] == 0:
                    continue
                prev_idx[subsys_idx] -= 1
                prev_drs_idx = branch_drs_indices[tuple(prev_idx)]
                prev_bare_indices.append(prev_idx)

                # state vector
                prev_state = evecs[prev_drs_idx]
                excited_state = excite_op_list[subsys_idx] * prev_state
                excited_state = excited_state.unit()

                # find the dressed index
                overlaps = [
                    np.abs(excited_state.overlap(evec)) for evec in remaining_evecs
                ]
                max_overlap_index = np.argmax(overlaps)

                potential_drs_indices.append(remaining_drs_indices[max_overlap_index])

                if not source_maj_vote:
                    # we only need one path, which is the last one in the mode_priority
                    break
                else:
                    # we need to check all the paths
                    continue

            # do a majority vote, if equal, chose the first one
            # this also works for source_maj_vote = False, when all lists are length 1
            unique_votes, counts = np.unique(potential_drs_indices, return_counts=True)
            vote_result = np.argmax(counts)
            drs_idx = unique_votes[vote_result]
            idx_in_remaining_list = remaining_drs_indices.index(drs_idx)

            # remove the state from the remaining states
            remaining_evecs.pop(idx_in_remaining_list)
            remaining_drs_indices.pop(idx_in_remaining_list)

            branch_drs_indices[tuple(bare_idx)] = drs_idx

        return branch_drs_indices

    def _branch_analysis(
        self,
        ordering: Literal["LX", "BE"] = "BE",
        subsys_priority: Optional[List[int]] = None,
        transpose: bool = False,
        BEs_count: Union[int, None] = None,
    ) -> NamedSlotsNdarray:
        """
        Perform a full branch analysis for all parameter points, according to
        Dumas et al. (2024). We provide two orderings methods for the labeling:
        - Lexical (ordering="LX"): traverse the bare states in `lexical order`_,
        and perform the branch analysis generalized from Dumas et al. (2024).
        - Bare Energy (ordering="BE"): traverse the bare states in the order of
        their energy before coupling and perform label assignment. This is particularly
        useful when the Hilbert space is too large and not all the eigenstates need
        to be labeled.

        Parameters
        ----------
        ordering:
            the ordering method for the labeling
            - "LX": Lexical ordering
            - "BE": Bare Energy

        mode_priority:
            a permutation of the subsystem indices and bare labels. If it
            is provided, lexical ordering is performed on the permuted labels.
            A "branch" is defined as a series of eigenstates formed by putting
            excitations into the last subsystem in the list.

        BEs_count:
            the number of eigenstates to be labeled, for "BE" scheme only. If
            None, all available eigenstates will be labeled.

        Returns
        -------
        a NamedSlotsNdarray object containing the branch analysis results
        organized by the parameter indices.
        For each parameter point, a flattened multi-dimensional array
        is stored, representing the dressed indices organized by the
        bare indices. E.g. if the dimensions of the subsystems are D0, D1 and D2,
        the returned array will be ravelled from the shape (D0, D1, D2).

        .. _lexical order: https://en.wikipedia.org/wiki/Lexicographic_order#Cartesian_products/
        """
        dressed_indices = np.empty(shape=self._parameters.counts, dtype=object)

        param_indices = itertools.product(*map(range, self._parameters.counts))

        for index in param_indices:
            if ordering == "LX":
                if BEs_count is not None:
                    warn(
                        "BEs_count is not supported for lexical ordering, "
                        "it will be ignored."
                    )
                dressed_indices[index] = self._branch_analysis_LX(
                    index,
                    subsys_priority,
                    transpose,
                )
            elif ordering == "BE":
                dressed_indices[index] = self._branch_analysis_BE(
                    index,
                    subsys_priority,
                    BEs_count,
                )
            else:
                raise ValueError(f"Ordering {ordering} is not supported.")

        dressed_indices = np.asarray(dressed_indices[:].tolist())

        parameter_dict = self._parameters.ordered_dict.copy()
        shape = self._parameters.counts
        return NamedSlotsNdarray(
            dressed_indices.reshape(shape + (-1,)),
            parameter_dict,
        )<|MERGE_RESOLUTION|>--- conflicted
+++ resolved
@@ -96,11 +96,6 @@
         """
         return list(np.ndindex(*self.hilbertspace.subsystem_dims))
 
-<<<<<<< HEAD
-    def generate_lookup(self) -> NamedSlotsNdarray:
-        """For each parameter value of the parameter sweep, generate the map between
-        bare states and dressed states.
-=======
     def generate_lookup(
         self,
         ordering: Literal["DE", "LX", "BE"] = "DE",
@@ -174,7 +169,6 @@
         """
         For each parameter value of the parameter sweep, generate the map between
         bare states and dressed states based on the overlap criterion.
->>>>>>> 8d2d4fec
 
         Returns
         -------
