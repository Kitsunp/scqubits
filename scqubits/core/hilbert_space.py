# hilbert_space.py
#
# This file is part of scqubits.
#
#    Copyright (c) 2019, Jens Koch and Peter Groszkowski
#    All rights reserved.
#
#    This source code is licensed under the BSD-style license found in the
#    LICENSE file in the root directory of this source tree.
############################################################################


import functools
import warnings
<<<<<<< HEAD
import weakref

from typing import (
    TYPE_CHECKING,
    Any,
    Callable,
    Dict,
    Iterator,
    List,
    Optional,
    Tuple,
    Union,
)
=======
from collections import namedtuple
from typing import Any, Callable, Dict, Iterator, List, Optional, Tuple, Union
>>>>>>> 98b62363

import numpy as np
import qutip as qt

from numpy import ndarray
from qutip.qobj import Qobj
from scipy.sparse.csc import csc_matrix
from scipy.sparse.dia import dia_matrix

import scqubits.core.central_dispatch as dispatch
import scqubits.core.descriptors as descriptors
import scqubits.core.harmonic_osc as osc
import scqubits.core.spec_lookup as spec_lookup
import scqubits.core.storage as storage
import scqubits.io_utils.fileio_qutip
import scqubits.io_utils.fileio_serializers as serializers
import scqubits.settings as settings
import scqubits.ui.hspace_widget
import scqubits.utils.cpu_switch as cpu_switch
import scqubits.utils.misc as utils
import scqubits.utils.spectrum_utils as spec_utils

from scqubits.core.harmonic_osc import Oscillator
from scqubits.core.qubit_base import QubitBaseClass
from scqubits.core.storage import SpectrumData
from scqubits.io_utils.fileio_qutip import QutipEigenstates

if settings.IN_IPYTHON:
    from tqdm.notebook import tqdm
else:
    from tqdm import tqdm

QuantumSys = Union[QubitBaseClass, Oscillator]
SubsysOperator = namedtuple("SubsysOperator", ["operator", "subsystem"])


class InteractionTermLegacy(dispatch.DispatchClient, serializers.Serializable):
    """
<<<<<<< HEAD
    Class for specifying a term in the interaction Hamiltonian of a composite Hilbert
    space, and constructing the Hamiltonian in qutip.Qobj format. The expected form
    of the interaction term is of two possible types:
    1. V = g A B, where A, B are Hermitean operators in two specified subsys_list,
    2. V = g A B + h.c.,  where A, B may be non-Hermitean
=======
    Deprecated, will not work in future versions. Please look into InteractionTerm
    instead.

    Class for specifying a term in the interaction Hamiltonian of a composite Hilbert
    space, and constructing the Hamiltonian in qutip.Qobj format. The expected form
    of the interaction term is of two possible types: 1. V = g A B, where A,
    B are Hermitean operators in two specified subsys_list, 2. V = g A B + h.c.,
    where A, B may be non-Hermitean
>>>>>>> 98b62363

    Parameters
    ----------
    g_strength:
        coefficient parametrizing the interaction strength
    hilbertspace:
        specifies the Hilbert space components
    subsys1, subsys2:
        the two subsys_list involved in the interaction
    op1, op2:
        names of operators in the two subsys_list
    add_hc:
        If set to True, the interaction Hamiltonian is of type 2, and the Hermitean
        conjugate is added.
    """

    g_strength = descriptors.WatchedProperty("INTERACTIONTERM_UPDATE")
    subsys1 = descriptors.WatchedProperty("INTERACTIONTERM_UPDATE")
    subsys2 = descriptors.WatchedProperty("INTERACTIONTERM_UPDATE")
    op1 = descriptors.WatchedProperty("INTERACTIONTERM_UPDATE")
    op2 = descriptors.WatchedProperty("INTERACTIONTERM_UPDATE")

    def __init__(
        self,
        g_strength: Union[float, complex],
        subsys1: QuantumSys,
        op1: Union[str, ndarray, csc_matrix, dia_matrix],
        subsys2: QuantumSys,
        op2: Union[str, ndarray, csc_matrix, dia_matrix],
        add_hc: bool = False,
        hilbertspace: "HilbertSpace" = None,
    ) -> None:
<<<<<<< HEAD
        if hilbertspace:
            warnings.warn(
                "`hilbertspace` is no longer a parameter for initializing an"
                " InteractionTerm object.",
=======
        warnings.warn(
            "Future use of InteractionTerm will require arguments in a different "
            "format, see help(InteractionTerm).",
            FutureWarning,
        )
        if hilbertspace:
            warnings.warn(
                "`hilbertspace` is no longer a parameter for initializing "
                "an InteractionTerm object.",
>>>>>>> 98b62363
                FutureWarning,
            )
        self.g_strength = g_strength
        self.subsys1 = subsys1
        self.op1 = op1
        self.subsys2 = subsys2
        self.op2 = op2
        self.add_hc = add_hc

        self._init_params.remove("hilbertspace")
<<<<<<< HEAD
=======

    def __repr__(self) -> str:
        init_dict = {name: getattr(self, name) for name in self._init_params}
        return type(self).__name__ + f"(**{init_dict!r})"

    def __str__(self) -> str:
        indent_length = 25
        name_prepend = "InteractionTerm".ljust(indent_length, "-") + "|\n"

        output = ""
        for param_name in self._init_params:
            param_content = getattr(self, param_name).__repr__()
            if "\n" in param_content:
                length = min(param_content.rfind("\n") - 1, 30)
                param_content = param_content[:length]
                param_content += " ..."

            output += "{0}| {1}: {2}\n".format(
                " " * indent_length, str(param_name), param_content
            )
        return name_prepend + output


class InteractionTerm(dispatch.DispatchClient, serializers.Serializable):
    """
    Class for specifying a term in the interaction Hamiltonian of a composite Hilbert
    space, and constructing the Hamiltonian in qutip.Qobj format. The expected form
    of the interaction term is of two possible types: 1. V = g A B C ..., where A, B,
    C... are Hermitian operators in subsystems in subsystem_list, 2. V = g A B C... +
    h.c., where A, B, C... may be non-Hermitian

    Parameters
    ----------
    g_strength:
        coefficient parametrizing the interaction strength.
    operator_list:
        list of tuples of operators and their corresponding subsystems involved in the
        interaction eg. (operator, subsystem).
    subsystem_list:
        list of all subsystems relevant to the Hilbert space.
    add_hc:
        If set to True, the interaction Hamiltonian is of type 2, and the Hermitian
        conjugate is added.
    """

    g_strength = descriptors.WatchedProperty("INTERACTIONTERM_UPDATE")
    operator_list = descriptors.WatchedProperty("INTERACTIONTERM_UPDATE")
    subsystem_list = descriptors.WatchedProperty("INTERACTIONTERM_UPDATE")
    add_hc = descriptors.WatchedProperty("INTERACTIONTERM_UPDATE")

    def __new__(
        cls,
        g_strength: Union[float, complex],
        operator_list: List[
            Tuple[Union[np.ndarray, qt.Qobj, csc_matrix, dia_matrix, str], QuantumSys]
        ] = None,
        subsystem_list: List[QuantumSys] = None,
        subsys1: QuantumSys = None,
        op1: Union[str, ndarray, csc_matrix, dia_matrix] = None,
        subsys2: QuantumSys = None,
        op2: Union[str, ndarray, csc_matrix, dia_matrix] = None,
        hilbertspace: "HilbertSpace" = None,
        add_hc: bool = False,
    ):
        if subsys1:
            return InteractionTermLegacy(
                g_strength=g_strength,
                op1=op1,
                subsys1=subsys1,
                op2=op2,
                subsys2=subsys2,
                hilbertspace=hilbertspace,
                add_hc=add_hc,
            )
        else:
            super().__new__(cls)

    def __init__(
        self,
        g_strength: Union[float, complex],
        operator_list: List[
            Tuple[Union[np.ndarray, qt.Qobj, csc_matrix, dia_matrix, str], QuantumSys]
        ],
        subsystem_list: List[QuantumSys],
        add_hc: bool = False,
    ) -> None:
        self.g_strength = g_strength
        self.operator_list = [
            (SubsysOperator(operator[0], operator[1])) for operator in operator_list
        ]
        self.subsystem_list = subsystem_list
        self.add_hc = add_hc
        self.qoperator_list = self.idwrap(self.operator_list, subsystem_list)

    def __repr__(self) -> str:
        init_dict = {name: getattr(self, name) for name in self._init_params}
        return type(self).__name__ + f"(**{init_dict!r})"

    def __str__(self) -> str:
        output = type(self).__name__.upper() + "\n ———— PARAMETERS ————"
        for param_name in self._init_params:
            output += "\n" + str(param_name) + "\t: " + str(getattr(self, param_name))
        return output + "\n"

    def __getitem__(self, index: int) -> QuantumSys:
        return self.subsystem_list[index]

    def hamiltonian(self):
        hamiltonian = self.g_strength
        for op in self.qoperator_list:
            hamiltonian *= op
        if self.add_hc:
            return hamiltonian + hamiltonian.dag()
        else:
            return hamiltonian

    @staticmethod
    def convert_operators(op_list: list) -> list:
        new_operators = [
            spec_utils.convert_operator_to_qobj(
                item.operator, item.subsystem, op_in_eigenbasis=False, evecs=None
            )
            for item in op_list
        ]
        return new_operators

    @staticmethod
    def idwrap(operator_list: list, subsystem_list: list) -> list:
        id_wrapped_operators = [
            spec_utils.identity_wrap(item.operator, item.subsystem, subsystem_list)
            for item in operator_list
        ]
        return id_wrapped_operators


class InteractionTermStr(dispatch.DispatchClient, serializers.Serializable):
    """
    Class for specifying a term in the interaction Hamiltonian of a composite Hilbert
    space, and constructing the Hamiltonian in qutip.Qobj format. The form of the
    interaction is defined using the str_expression string. Each operator must be
    hermitian, unless add_hc = True in which case each operator my be non-hermitian.
    Acceptable functions inside of str_expression string include: cos(), sin(),
    dag(), conj(), exp(), sqrt(), trans(), cosm(), sinm(), expm(), and sqrtm() along
    with other operators included in python.

    Parameters
    ----------
    str_expression:
        string that defines the interaction.
    operator_dict:
        dictionary of names and tuples of operators and subsystems
        eg. {name: (operator, subsystem)}.
    subsystem_list:
        list of all subsystems.
    add_hc:
        If set to True, the interaction Hamiltonian is of type 2, and the Hermitian
        conjugate is added.
    """

    str_expression = descriptors.WatchedProperty("INTERACTIONTERM_UPDATE")
    operator_list = descriptors.WatchedProperty("INTERACTIONTERM_UPDATE")
    subsystem_list = descriptors.WatchedProperty("INTERACTIONTERM_UPDATE")
    add_hc = descriptors.WatchedProperty("INTERACTIONTERM_UPDATE")

    qutip_dict = {
        "cosm(": "Qobj.cosm(",
        "expm(": "Qobj.expm(",
        "sinm(": "Qobj.sinm(",
        "sqrtm(": "Qobj.sqrtm(",
        "cos(": "Qobj.cosm(",
        "dag(": "Qobj.dag(",
        "conj(": "Qobj.conj(",
        "exp(": "Qobj.expm(",
        "sin(": "Qobj.sinm(",
        "sqrt(": "Qobj.sqrtm(",
        "trans(": "Qobj.trans(",
    }

    def __init__(
        self,
        str_expression: str,
        operator_dict: Dict[
            str,
            Tuple[Union[np.ndarray, qt.Qobj, csc_matrix, dia_matrix, str], QuantumSys],
        ],
        subsystem_list: List[QuantumSys],
        add_hc: bool = False,
    ) -> None:
        self.str_expression = str_expression
        self.operator_dict = {
            key: (SubsysOperator(value[0], value[1]))
            for (key, value) in operator_dict.items()
        }
        self.subsystem_list = subsystem_list
        self.add_hc = add_hc
        qoperator_dict = self.id_wrap(self.operator_dict, subsystem_list)
        self.add_to_variables(qoperator_dict)
>>>>>>> 98b62363

    def __repr__(self) -> str:
        init_dict = {name: getattr(self, name) for name in self._init_params}
        return type(self).__name__ + f"(**{init_dict!r})"

    def __str__(self) -> str:
        indent_length = 25
        name_prepend = "InteractionTerm".ljust(indent_length, "-") + "|\n"

        output = ""
        for param_name in self._init_params:
            param_content = getattr(self, param_name).__repr__()
            if "\n" in param_content:
                length = min(param_content.rfind("\n") - 1, 30)
                param_content = param_content[:length]
                param_content += " ..."

            output += "{0}| {1}: {2}\n".format(
                " " * indent_length, str(param_name), param_content
            )
        return name_prepend + output

    @staticmethod
    def add_to_variables(op_dict: dict) -> None:
        for (key, value) in op_dict.items():
            globals()[key] = value

    def replace_string(self, string: str) -> str:
        for item, value in self.qutip_dict.items():
            if item in string:
                string = string.replace(item, value)
        return string

    def run_string_code(self, string: str) -> Qobj:
        string = self.replace_string(string)
        answer = eval(string)
        return answer

    @staticmethod
    def id_wrap(op_dict: dict, subsys_list: list) -> dict:
        new_operators = {
            key: spec_utils.identity_wrap(value.operator, value.subsystem, subsys_list)
            for (key, value) in op_dict.items()
        }
        return new_operators

    def hamiltonian(self):
        hamiltonian = self.run_string_code(self.str_expression)
        if not self.add_hc:
            return hamiltonian
        else:
            return hamiltonian + hamiltonian.dag()


class HilbertSpace(dispatch.DispatchClient, serializers.Serializable):
    """Class holding information about the full Hilbert space, usually composed of
    multiple subsys_list. The class provides methods to turn subsystem operators into
    operators acting on the full Hilbert space, and establishes the interface to
    qutip. Returned operators are of the `qutip.Qobj` type. The class also provides
    methods for obtaining eigenvalues, absorption and emission spectra as a function
    of an external parameter.
    """

    osc_subsys_list = descriptors.ReadOnlyProperty()
    qbt_subsys_list = descriptors.ReadOnlyProperty()
    lookup = descriptors.ReadOnlyProperty()
    interaction_list = descriptors.WatchedProperty("INTERACTIONLIST_UPDATE")

    def __init__(
        self,
        subsystem_list: List[QuantumSys],
        interaction_list: List[InteractionTerm] = None,
    ) -> None:
        self._subsystems: Tuple[QuantumSys, ...] = tuple(subsystem_list)
        self.subsys_list = subsystem_list
        if interaction_list:
            self.interaction_list = tuple(interaction_list)
        else:
            self.interaction_list = []

        self._lookup: Optional[spec_lookup.SpectrumLookup] = None
        self._osc_subsys_list = [
            (index, subsys)
            for (index, subsys) in enumerate(self)
            if isinstance(subsys, osc.Oscillator)
        ]
        self._qbt_subsys_list = [
            (index, subsys)
            for (index, subsys) in enumerate(self)
            if not isinstance(subsys, osc.Oscillator)
        ]

        dispatch.CENTRAL_DISPATCH.register("QUANTUMSYSTEM_UPDATE", self)
        dispatch.CENTRAL_DISPATCH.register("INTERACTIONTERM_UPDATE", self)
        dispatch.CENTRAL_DISPATCH.register("INTERACTIONLIST_UPDATE", self)
<<<<<<< HEAD
=======

    @classmethod
    def create(cls) -> "HilbertSpace":
        hilbertspace = cls([])
        scqubits.ui.hspace_widget.create_hilbertspace_widget(hilbertspace.__init__)
        # type: ignore
        return hilbertspace
>>>>>>> 98b62363

    def __getitem__(self, index: int) -> QuantumSys:
        return self._subsystems[index]

    def __iter__(self) -> Iterator[QuantumSys]:
        return iter(self._subsystems)

    def __repr__(self) -> str:
        init_dict = self.get_initdata()
        return type(self).__name__ + f"(**{init_dict!r})"

    def __str__(self) -> str:
        output = "HilbertSpace:  subsystems\n"
        output += "-------------------------\n"
        for subsystem in self:
            output += "\n" + str(subsystem) + "\n"
        if self.interaction_list:
            output += "\n\n"
            output += "HilbertSpace:  interaction terms\n"
            output += "--------------------------------\n"
            for interaction_term in self.interaction_list:
                output += "\n" + str(interaction_term) + "\n"
        return output

<<<<<<< HEAD
    ###################################################################################
    # HilbertSpace: file IO methods
    ###################################################################################
    @classmethod
    def deserialize(cls, io_data: "IOData") -> "HilbertSpace":
        """
        Take the given IOData and return an instance of the described class,
        initialized with the data stored in io_data.
        """
        alldata_dict = io_data.as_kwargs()
        lookup = alldata_dict.pop("_lookup", None)
        new_hilbertspace = cls(**alldata_dict)
        new_hilbertspace._lookup = lookup
        if lookup is not None:
            new_hilbertspace._lookup._hilbertspace = weakref.proxy(new_hilbertspace)
        return new_hilbertspace

    def serialize(self) -> "IOData":
        """
        Convert the content of the current class instance into IOData format.
        """
        initdata = {name: getattr(self, name) for name in self._init_params}
        initdata["_lookup"] = self._lookup
        iodata = serializers.dict_serialize(initdata)
        iodata.typename = type(self).__name__
        return iodata

    def get_initdata(self) -> Dict[str, Any]:
        """Returns dict appropriate for creating/initializing a new HilbertSpace
        object. """
=======
    def index(self, item: QuantumSys) -> int:
        return self._subsystems.index(item)

    def get_initdata(self) -> Dict[str, Any]:
        """Returns dict appropriate for creating/initializing a new HilbertSpace object."""
>>>>>>> 98b62363
        return {
            "subsystem_list": self._subsystems,
            "interaction_list": self.interaction_list,
        }

<<<<<<< HEAD
    ###################################################################################
    # HilbertSpace: creation via GUI
    ###################################################################################
    @classmethod
    def create(cls) -> "HilbertSpace":
        hilbertspace = cls([])
        scqubits.ui.hspace_widget.create_hilbertspace_widget(hilbertspace.__init__)  # type: ignore
        return hilbertspace

    ###################################################################################
    # HilbertSpace: methods for CentralDispatch
    ###################################################################################
=======
>>>>>>> 98b62363
    def receive(self, event: str, sender: Any, **kwargs) -> None:
        if self._lookup is not None:
            if event == "QUANTUMSYSTEM_UPDATE" and sender in self:
                self.broadcast("HILBERTSPACE_UPDATE")
                self._lookup._out_of_sync = True
            elif event == "INTERACTIONTERM_UPDATE" and sender in self.interaction_list:
                self.broadcast("HILBERTSPACE_UPDATE")
                self._lookup._out_of_sync = True
            elif event == "INTERACTIONLIST_UPDATE" and sender is self:
                self.broadcast("HILBERTSPACE_UPDATE")
                self._lookup._out_of_sync = True

<<<<<<< HEAD
    ###################################################################################
    # HilbertSpace: subsystems, dimensions, etc.
    ###################################################################################
    def get_subsys_index(self, subsys: QuantumSys) -> int:
        """
        Return the index of the given subsystem in the HilbertSpace.
        """
        return self._subsystems.index(subsys)

=======
>>>>>>> 98b62363
    @property
    def subsystem_list(self) -> Tuple[QuantumSys, ...]:
        return self._subsystems

    @property
    def subsystem_dims(self) -> List[int]:
        """Returns list of the Hilbert space dimensions of each subsystem"""
        return [subsystem.truncated_dim for subsystem in self]

    @property
    def dimension(self) -> int:
        """Returns total dimension of joint Hilbert space"""
        return np.prod(np.asarray(self.subsystem_dims))

    @property
    def subsystem_count(self) -> int:
        """Returns number of subsys_list composing the joint Hilbert space"""
        return len(self._subsystems)

<<<<<<< HEAD
    ###################################################################################
    # HilbertSpace: generate SpectrumLookup
    ###################################################################################
=======
>>>>>>> 98b62363
    def generate_lookup(self) -> None:
        bare_specdata_list = []
        for index, subsys in enumerate(self):
            evals, evecs = subsys.eigensys(evals_count=subsys.truncated_dim)
            bare_specdata_list.append(
                storage.SpectrumData(
                    energy_table=[evals],
                    state_table=[evecs],
                    system_params=subsys.get_initdata(),
                )
            )

        evals, evecs = self.eigensys(evals_count=self.dimension)
        dressed_specdata = storage.SpectrumData(
            energy_table=[evals], state_table=[evecs], system_params=self.get_initdata()
        )
        self._lookup = spec_lookup.SpectrumLookup(
            self,
            bare_specdata_list=bare_specdata_list,
            dressed_specdata=dressed_specdata,
        )

<<<<<<< HEAD
    ###################################################################################
    # HilbertSpace: energy spectrum
    ##################################################################################
=======
>>>>>>> 98b62363
    def eigenvals(self, evals_count: int = 6) -> ndarray:
        """Calculates eigenvalues of the full Hamiltonian using
        `qutip.Qob.eigenenergies()`.

        Parameters
        ----------
        evals_count:
            number of desired eigenvalues/eigenstates
        """
        hamiltonian_mat = self.hamiltonian()
        return hamiltonian_mat.eigenenergies(eigvals=evals_count)

    def eigensys(self, evals_count: int = 6) -> Tuple[ndarray, QutipEigenstates]:
        """Calculates eigenvalues and eigenvectors of the full Hamiltonian using
        `qutip.Qob.eigenstates()`.

        Parameters
        ----------
        evals_count:
            number of desired eigenvalues/eigenstates

        Returns
        -------
            eigenvalues and eigenvectors
        """
        hamiltonian_mat = self.hamiltonian()
        evals, evecs = hamiltonian_mat.eigenstates(eigvals=evals_count)
        evecs = evecs.view(scqubits.io_utils.fileio_qutip.QutipEigenstates)
        return evals, evecs

<<<<<<< HEAD
    def _esys_for_paramval(
        self, paramval: float, update_hilbertspace: Callable, evals_count: int
    ) -> Tuple[ndarray, QutipEigenstates]:
        update_hilbertspace(paramval)
        return self.eigensys(evals_count)

    def _evals_for_paramval(
        self, paramval: float, update_hilbertspace: Callable, evals_count: int
    ) -> ndarray:
        update_hilbertspace(paramval)
        return self.eigenvals(evals_count)

    ###################################################################################
    # HilbertSpace: Hamiltonian (bare, interaction, full)
    ###################################################################################
    def hamiltonian(self) -> Qobj:
        """

        Returns
        -------
            Hamiltonian of the composite system, including the interaction between
            components
        """
        return self.bare_hamiltonian() + self.interaction_hamiltonian()

    def bare_hamiltonian(self) -> Qobj:
        """
        Returns
        -------
            composite Hamiltonian composed of bare Hamiltonians of subsys_list
            independent of the external parameter
        """
        bare_hamiltonian = 0
        for subsys in self:
            evals = subsys.eigenvals(evals_count=subsys.truncated_dim)
            bare_hamiltonian += self.diag_hamiltonian(subsys, evals)
        return bare_hamiltonian
=======
    def diag_operator(self, diag_elements: ndarray, subsystem: QuantumSys) -> Qobj:
        """For given diagonal elements of a diagonal operator in `subsystem`, return
        the `Qobj` operator for the full Hilbert space (perform wrapping in
        identities for other subsys_list).
>>>>>>> 98b62363

        Parameters
        ----------
        diag_elements:
            diagonal elements of subsystem diagonal operator
        subsystem:
            subsystem where diagonal operator is defined
        """
<<<<<<< HEAD
        if not self.interaction_list:
            return 0

        hamiltonian = [
            self.interactionterm_hamiltonian(term) for term in self.interaction_list
        ]
        return sum(hamiltonian)

    def interactionterm_hamiltonian(
        self,
        interactionterm: InteractionTerm,
        evecs1: ndarray = None,
        evecs2: ndarray = None,
    ) -> Qobj:
        interaction_op1 = self.identity_wrap(
            interactionterm.op1, interactionterm.subsys1, evecs=evecs1
        )
        interaction_op2 = self.identity_wrap(
            interactionterm.op2, interactionterm.subsys2, evecs=evecs2
        )
        hamiltonian = interactionterm.g_strength * interaction_op1 * interaction_op2
        if interactionterm.add_hc:
            return hamiltonian + hamiltonian.dag()
        return hamiltonian

    def diag_hamiltonian(self, subsystem: QuantumSys, evals: ndarray = None) -> Qobj:
        """Returns a `qutip.Qobj` which has the eigenenergies of the object `subsystem`
         on the diagonal.
=======
        dim = subsystem.truncated_dim
        index = range(dim)
        diag_matrix = np.zeros((dim, dim), dtype=np.float_)
        diag_matrix[index, index] = diag_elements
        return spec_utils.identity_wrap(diag_matrix, subsystem, self.subsys_list)

    def diag_hamiltonian(self, subsystem: QuantumSys, evals: ndarray = None) -> Qobj:
        """Returns a `qutip.Qobj` which has the eigenenergies of the object `subsystem`
        on the diagonal.
>>>>>>> 98b62363

        Parameters
        ----------
        subsystem:
            Subsystem for which the Hamiltonian is to be provided.
        evals:
            Eigenenergies can be provided as `evals`; otherwise, they are calculated.
        """
        evals_count = subsystem.truncated_dim
        if evals is None:
            evals = subsystem.eigenvals(evals_count=evals_count)
        diag_qt_op = qt.Qobj(inpt=np.diagflat(evals[0:evals_count]))
<<<<<<< HEAD
        return self.identity_wrap(diag_qt_op, subsystem)

    def get_bare_hamiltonian(self) -> Qobj:
        """Deprecated, use `bare_hamiltonian()` instead."""
        warnings.warn(
            "get_bare_hamiltonian() is deprecated, use bare_hamiltonian() instead",
            FutureWarning,
        )
        return self.bare_hamiltonian()

    def get_hamiltonian(self):
        """Deprecated, use `hamiltonian()` instead."""
        return self.hamiltonian()

    ###################################################################################
    # HilbertSpace: identity wrapping, operators
    ###################################################################################
    def identity_wrap(
        self,
        operator: Union[str, ndarray, csc_matrix, dia_matrix, Qobj],
        subsystem: QuantumSys,
        op_in_eigenbasis: bool = False,
        evecs: ndarray = None,
    ) -> Qobj:
        """Wrap given operator in subspace `subsystem` in identity operators to form
        full Hilbert-space operator.

        Parameters
        ----------
        operator:
            operator acting in Hilbert space of `subsystem`; if str, then this should
            be an operator name in the subsystem, typically not in eigenbasis
        subsystem:
            subsystem where diagonal operator is defined
        op_in_eigenbasis:
            whether `operator` is given in the `subsystem` eigenbasis; otherwise, the
            internal QuantumSys basis is assumed
        evecs:
            internal QuantumSys eigenstates, used to convert `operator` into eigenbasis
        """
        subsys_operator = spec_utils.convert_operator_to_qobj(
            operator, subsystem, op_in_eigenbasis, evecs
        )
        operator_identitywrap_list = [
            qt.operators.qeye(the_subsys.truncated_dim) for the_subsys in self
        ]
        subsystem_index = self.get_subsys_index(subsystem)
        operator_identitywrap_list[subsystem_index] = subsys_operator
        return qt.tensor(operator_identitywrap_list)

    def diag_operator(self, diag_elements: ndarray, subsystem: QuantumSys) -> Qobj:
        """For given diagonal elements of a diagonal operator in `subsystem`, return
        the `Qobj` operator for the full Hilbert space (perform wrapping in
        identities for other subsys_list).

        Parameters
        ----------
        diag_elements:
            diagonal elements of subsystem diagonal operator
        subsystem:
            subsystem where diagonal operator is defined
        """
        dim = subsystem.truncated_dim
        index = range(dim)
        diag_matrix = np.zeros((dim, dim), dtype=np.float_)
        diag_matrix[index, index] = diag_elements
        return self.identity_wrap(diag_matrix, subsystem)
=======
        return spec_utils.identity_wrap(diag_qt_op, subsystem, self.subsys_list)
>>>>>>> 98b62363

    def hubbard_operator(self, j: int, k: int, subsystem: QuantumSys) -> Qobj:
        """Hubbard operator :math:`|j\\rangle\\langle k|` for system `subsystem`

        Parameters
        ----------
        j,k:
            eigenstate indices for Hubbard operator
        subsystem:
            subsystem in which Hubbard operator acts
        """
        dim = subsystem.truncated_dim
        operator = qt.states.basis(dim, j) * qt.states.basis(dim, k).dag()
<<<<<<< HEAD
        return self.identity_wrap(operator, subsystem)
=======
        return spec_utils.identity_wrap(operator, subsystem, self.subsys_list)
>>>>>>> 98b62363

    def annihilate(self, subsystem: QuantumSys) -> Qobj:
        """Annihilation operator a for `subsystem`

        Parameters
        ----------
        subsystem:
            specifies subsystem in which annihilation operator acts
        """
        dim = subsystem.truncated_dim
        operator = qt.destroy(dim)
<<<<<<< HEAD
        return self.identity_wrap(operator, subsystem)

    ###################################################################################
    # HilbertSpace: spectrum sweep
    ###################################################################################
=======
        return spec_utils.identity_wrap(operator, subsystem, self.subsys_list)

    def get_subsys_index(self, subsys: QuantumSys) -> int:
        """
        Return the index of the given subsystem in the HilbertSpace.
        """
        return self.index(subsys)

    def bare_hamiltonian(self) -> Qobj:
        """
        Returns
        -------
            composite Hamiltonian composed of bare Hamiltonians of subsys_list
            independent of the external parameter
        """
        bare_hamiltonian = 0
        for subsys in self:
            evals = subsys.eigenvals(evals_count=subsys.truncated_dim)
            bare_hamiltonian += self.diag_hamiltonian(subsys, evals)
        return bare_hamiltonian

    def get_bare_hamiltonian(self) -> Qobj:
        """Deprecated, use `bare_hamiltonian()` instead."""
        warnings.warn(
            "get_bare_hamiltonian() is deprecated, use bare_hamiltonian() instead",
            FutureWarning,
        )
        return self.bare_hamiltonian()

    def hamiltonian(self) -> Qobj:
        """

        Returns
        -------
            Hamiltonian of the composite system, including the interaction between
            components
        """
        return self.bare_hamiltonian() + self.interaction_hamiltonian()

    def get_hamiltonian(self):
        """Deprecated, use `hamiltonian()` instead."""
        return self.hamiltonian()

    def interaction_hamiltonian(self) -> Qobj:
        """
        Deprecated, will be changed in future versions.

        Returns
        -------
            interaction Hamiltonian
        """
        if not self.interaction_list:
            return 0

        operator_list = []
        for term in self.interaction_list:
            if isinstance(term, InteractionTerm) or isinstance(
                term, InteractionTermStr
            ):
                operator_list.append(term.hamiltonian())
            elif isinstance(term, InteractionTermLegacy):
                interactionlegacy_hamiltonian = self.interactiontermlegacy_hamiltonian(
                    term
                )
                operator_list.append(interactionlegacy_hamiltonian)
            elif isinstance(term, Qobj):
                operator_list.append(term)
            else:
                raise TypeError(
                    "Expected a type of InteractionTerm, InteractionTermStr, or Qobj."
                )
        hamiltonian = sum(operator_list)
        return hamiltonian

    def interactiontermlegacy_hamiltonian(
        self,
        interactionterm: InteractionTermLegacy,
        evecs1: ndarray = None,
        evecs2: ndarray = None,
    ) -> Qobj:
        """Deprecated, will not work in future versions."""
        interaction_op1 = spec_utils.identity_wrap(
            interactionterm.op1, interactionterm.subsys1, self.subsys_list, evecs=evecs1
        )
        interaction_op2 = spec_utils.identity_wrap(
            interactionterm.op2, interactionterm.subsys2, self.subsys_list, evecs=evecs2
        )
        hamiltonian = interactionterm.g_strength * interaction_op1 * interaction_op2
        if interactionterm.add_hc:
            return hamiltonian + hamiltonian.dag()
        return hamiltonian

    def _esys_for_paramval(
        self, paramval: float, update_hilbertspace: Callable, evals_count: int
    ) -> Tuple[ndarray, QutipEigenstates]:
        update_hilbertspace(paramval)
        return self.eigensys(evals_count)

    def _evals_for_paramval(
        self, paramval: float, update_hilbertspace: Callable, evals_count: int
    ) -> ndarray:
        update_hilbertspace(paramval)
        return self.eigenvals(evals_count)

>>>>>>> 98b62363
    def get_spectrum_vs_paramvals(
        self,
        param_vals: ndarray,
        update_hilbertspace: Callable,
        evals_count: int = 10,
        get_eigenstates: bool = False,
        param_name: str = "external_parameter",
        num_cpus: int = settings.NUM_CPUS,
    ) -> SpectrumData:
        """Return eigenvalues (and optionally eigenstates) of the full Hamiltonian as
        a function of a parameter. Parameter values are specified as a list or array
        in `param_vals`. The Hamiltonian `hamiltonian_func` must be a function of
        that particular parameter, and is expected to internally set subsystem
        parameters. If a `filename` string is provided, then eigenvalue data is
        written to that file.

        Parameters
        ----------
        param_vals:
            array of parameter values
        update_hilbertspace:
            update_hilbertspace(param_val) specifies how a change in the external
            parameter affects the Hilbert space components
        evals_count:
            number of desired energy levels (default value = 10)
        get_eigenstates:
            set to true if eigenstates should be returned as well
            (default value = False)
        param_name:
            name for the parameter that is varied in `param_vals`
            (default value = "external_parameter")
        num_cpus:
            number of cores to be used for computation
            (default value: settings.NUM_CPUS)
        """
        target_map = cpu_switch.get_map_method(num_cpus)
        if get_eigenstates:
            func = functools.partial(
                self._esys_for_paramval,
                update_hilbertspace=update_hilbertspace,
                evals_count=evals_count,
            )
            with utils.InfoBar(
                "Parallel computation of eigenvalues [num_cpus={}]".format(num_cpus),
                num_cpus,
            ):
                eigensystem_mapdata = list(
                    target_map(
                        func,
                        tqdm(
                            param_vals,
                            desc="Spectral data",
                            leave=False,
                            disable=(num_cpus > 1),
                        ),
                    )
                )
            eigenvalue_table, eigenstate_table = spec_utils.recast_esys_mapdata(
                eigensystem_mapdata
            )
        else:
            func = functools.partial(
                self._evals_for_paramval,
                update_hilbertspace=update_hilbertspace,
                evals_count=evals_count,
            )
            with utils.InfoBar(
                "Parallel computation of eigensystems [num_cpus={}]".format(num_cpus),
                num_cpus,
            ):
                eigenvalue_table = list(
                    target_map(
                        func,
                        tqdm(
                            param_vals,
                            desc="Spectral data",
                            leave=False,
                            disable=(num_cpus > 1),
                        ),
                    )
                )
            eigenvalue_table = np.asarray(eigenvalue_table)
            eigenstate_table = None  # type: ignore

        return storage.SpectrumData(
            eigenvalue_table,
            self.get_initdata(),
            param_name,
            param_vals,
            state_table=eigenstate_table,
        )<|MERGE_RESOLUTION|>--- conflicted
+++ resolved
@@ -2,7 +2,7 @@
 #
 # This file is part of scqubits.
 #
-#    Copyright (c) 2019, Jens Koch and Peter Groszkowski
+#    Copyright (c) 2019 and later, Jens Koch and Peter Groszkowski
 #    All rights reserved.
 #
 #    This source code is licensed under the BSD-style license found in the
@@ -12,7 +12,6 @@
 
 import functools
 import warnings
-<<<<<<< HEAD
 import weakref
 
 from typing import (
@@ -26,18 +25,15 @@
     Tuple,
     Union,
 )
-=======
 from collections import namedtuple
 from typing import Any, Callable, Dict, Iterator, List, Optional, Tuple, Union
->>>>>>> 98b62363
 
 import numpy as np
 import qutip as qt
 
 from numpy import ndarray
 from qutip.qobj import Qobj
-from scipy.sparse.csc import csc_matrix
-from scipy.sparse.dia import dia_matrix
+from scipy.sparse import csc_matrix, dia_matrix
 
 import scqubits.core.central_dispatch as dispatch
 import scqubits.core.descriptors as descriptors
@@ -62,19 +58,16 @@
 else:
     from tqdm import tqdm
 
+if TYPE_CHECKING:
+    from scqubits.io_utils.fileio import IOData
+
+
 QuantumSys = Union[QubitBaseClass, Oscillator]
 SubsysOperator = namedtuple("SubsysOperator", ["operator", "subsystem"])
 
 
 class InteractionTermLegacy(dispatch.DispatchClient, serializers.Serializable):
     """
-<<<<<<< HEAD
-    Class for specifying a term in the interaction Hamiltonian of a composite Hilbert
-    space, and constructing the Hamiltonian in qutip.Qobj format. The expected form
-    of the interaction term is of two possible types:
-    1. V = g A B, where A, B are Hermitean operators in two specified subsys_list,
-    2. V = g A B + h.c.,  where A, B may be non-Hermitean
-=======
     Deprecated, will not work in future versions. Please look into InteractionTerm
     instead.
 
@@ -83,7 +76,6 @@
     of the interaction term is of two possible types: 1. V = g A B, where A,
     B are Hermitean operators in two specified subsys_list, 2. V = g A B + h.c.,
     where A, B may be non-Hermitean
->>>>>>> 98b62363
 
     Parameters
     ----------
@@ -116,12 +108,6 @@
         add_hc: bool = False,
         hilbertspace: "HilbertSpace" = None,
     ) -> None:
-<<<<<<< HEAD
-        if hilbertspace:
-            warnings.warn(
-                "`hilbertspace` is no longer a parameter for initializing an"
-                " InteractionTerm object.",
-=======
         warnings.warn(
             "Future use of InteractionTerm will require arguments in a different "
             "format, see help(InteractionTerm).",
@@ -131,7 +117,6 @@
             warnings.warn(
                 "`hilbertspace` is no longer a parameter for initializing "
                 "an InteractionTerm object.",
->>>>>>> 98b62363
                 FutureWarning,
             )
         self.g_strength = g_strength
@@ -142,8 +127,6 @@
         self.add_hc = add_hc
 
         self._init_params.remove("hilbertspace")
-<<<<<<< HEAD
-=======
 
     def __repr__(self) -> str:
         init_dict = {name: getattr(self, name) for name in self._init_params}
@@ -341,7 +324,6 @@
         self.add_hc = add_hc
         qoperator_dict = self.id_wrap(self.operator_dict, subsystem_list)
         self.add_to_variables(qoperator_dict)
->>>>>>> 98b62363
 
     def __repr__(self) -> str:
         init_dict = {name: getattr(self, name) for name in self._init_params}
@@ -437,16 +419,6 @@
         dispatch.CENTRAL_DISPATCH.register("QUANTUMSYSTEM_UPDATE", self)
         dispatch.CENTRAL_DISPATCH.register("INTERACTIONTERM_UPDATE", self)
         dispatch.CENTRAL_DISPATCH.register("INTERACTIONLIST_UPDATE", self)
-<<<<<<< HEAD
-=======
-
-    @classmethod
-    def create(cls) -> "HilbertSpace":
-        hilbertspace = cls([])
-        scqubits.ui.hspace_widget.create_hilbertspace_widget(hilbertspace.__init__)
-        # type: ignore
-        return hilbertspace
->>>>>>> 98b62363
 
     def __getitem__(self, index: int) -> QuantumSys:
         return self._subsystems[index]
@@ -471,7 +443,6 @@
                 output += "\n" + str(interaction_term) + "\n"
         return output
 
-<<<<<<< HEAD
     ###################################################################################
     # HilbertSpace: file IO methods
     ###################################################################################
@@ -502,19 +473,11 @@
     def get_initdata(self) -> Dict[str, Any]:
         """Returns dict appropriate for creating/initializing a new HilbertSpace
         object. """
-=======
-    def index(self, item: QuantumSys) -> int:
-        return self._subsystems.index(item)
-
-    def get_initdata(self) -> Dict[str, Any]:
-        """Returns dict appropriate for creating/initializing a new HilbertSpace object."""
->>>>>>> 98b62363
         return {
             "subsystem_list": self._subsystems,
             "interaction_list": self.interaction_list,
         }
 
-<<<<<<< HEAD
     ###################################################################################
     # HilbertSpace: creation via GUI
     ###################################################################################
@@ -527,8 +490,6 @@
     ###################################################################################
     # HilbertSpace: methods for CentralDispatch
     ###################################################################################
-=======
->>>>>>> 98b62363
     def receive(self, event: str, sender: Any, **kwargs) -> None:
         if self._lookup is not None:
             if event == "QUANTUMSYSTEM_UPDATE" and sender in self:
@@ -541,7 +502,6 @@
                 self.broadcast("HILBERTSPACE_UPDATE")
                 self._lookup._out_of_sync = True
 
-<<<<<<< HEAD
     ###################################################################################
     # HilbertSpace: subsystems, dimensions, etc.
     ###################################################################################
@@ -551,8 +511,6 @@
         """
         return self._subsystems.index(subsys)
 
-=======
->>>>>>> 98b62363
     @property
     def subsystem_list(self) -> Tuple[QuantumSys, ...]:
         return self._subsystems
@@ -572,12 +530,9 @@
         """Returns number of subsys_list composing the joint Hilbert space"""
         return len(self._subsystems)
 
-<<<<<<< HEAD
     ###################################################################################
     # HilbertSpace: generate SpectrumLookup
     ###################################################################################
-=======
->>>>>>> 98b62363
     def generate_lookup(self) -> None:
         bare_specdata_list = []
         for index, subsys in enumerate(self):
@@ -600,12 +555,9 @@
             dressed_specdata=dressed_specdata,
         )
 
-<<<<<<< HEAD
     ###################################################################################
     # HilbertSpace: energy spectrum
     ##################################################################################
-=======
->>>>>>> 98b62363
     def eigenvals(self, evals_count: int = 6) -> ndarray:
         """Calculates eigenvalues of the full Hamiltonian using
         `qutip.Qob.eigenenergies()`.
@@ -636,22 +588,22 @@
         evecs = evecs.view(scqubits.io_utils.fileio_qutip.QutipEigenstates)
         return evals, evecs
 
-<<<<<<< HEAD
     def _esys_for_paramval(
-        self, paramval: float, update_hilbertspace: Callable, evals_count: int
+            self, paramval: float, update_hilbertspace: Callable, evals_count: int
     ) -> Tuple[ndarray, QutipEigenstates]:
         update_hilbertspace(paramval)
         return self.eigensys(evals_count)
 
     def _evals_for_paramval(
-        self, paramval: float, update_hilbertspace: Callable, evals_count: int
+            self, paramval: float, update_hilbertspace: Callable, evals_count: int
     ) -> ndarray:
         update_hilbertspace(paramval)
         return self.eigenvals(evals_count)
 
     ###################################################################################
     # HilbertSpace: Hamiltonian (bare, interaction, full)
-    ###################################################################################
+    #######################################################
+
     def hamiltonian(self) -> Qobj:
         """
 
@@ -674,221 +626,6 @@
             evals = subsys.eigenvals(evals_count=subsys.truncated_dim)
             bare_hamiltonian += self.diag_hamiltonian(subsys, evals)
         return bare_hamiltonian
-=======
-    def diag_operator(self, diag_elements: ndarray, subsystem: QuantumSys) -> Qobj:
-        """For given diagonal elements of a diagonal operator in `subsystem`, return
-        the `Qobj` operator for the full Hilbert space (perform wrapping in
-        identities for other subsys_list).
->>>>>>> 98b62363
-
-        Parameters
-        ----------
-        diag_elements:
-            diagonal elements of subsystem diagonal operator
-        subsystem:
-            subsystem where diagonal operator is defined
-        """
-<<<<<<< HEAD
-        if not self.interaction_list:
-            return 0
-
-        hamiltonian = [
-            self.interactionterm_hamiltonian(term) for term in self.interaction_list
-        ]
-        return sum(hamiltonian)
-
-    def interactionterm_hamiltonian(
-        self,
-        interactionterm: InteractionTerm,
-        evecs1: ndarray = None,
-        evecs2: ndarray = None,
-    ) -> Qobj:
-        interaction_op1 = self.identity_wrap(
-            interactionterm.op1, interactionterm.subsys1, evecs=evecs1
-        )
-        interaction_op2 = self.identity_wrap(
-            interactionterm.op2, interactionterm.subsys2, evecs=evecs2
-        )
-        hamiltonian = interactionterm.g_strength * interaction_op1 * interaction_op2
-        if interactionterm.add_hc:
-            return hamiltonian + hamiltonian.dag()
-        return hamiltonian
-
-    def diag_hamiltonian(self, subsystem: QuantumSys, evals: ndarray = None) -> Qobj:
-        """Returns a `qutip.Qobj` which has the eigenenergies of the object `subsystem`
-         on the diagonal.
-=======
-        dim = subsystem.truncated_dim
-        index = range(dim)
-        diag_matrix = np.zeros((dim, dim), dtype=np.float_)
-        diag_matrix[index, index] = diag_elements
-        return spec_utils.identity_wrap(diag_matrix, subsystem, self.subsys_list)
-
-    def diag_hamiltonian(self, subsystem: QuantumSys, evals: ndarray = None) -> Qobj:
-        """Returns a `qutip.Qobj` which has the eigenenergies of the object `subsystem`
-        on the diagonal.
->>>>>>> 98b62363
-
-        Parameters
-        ----------
-        subsystem:
-            Subsystem for which the Hamiltonian is to be provided.
-        evals:
-            Eigenenergies can be provided as `evals`; otherwise, they are calculated.
-        """
-        evals_count = subsystem.truncated_dim
-        if evals is None:
-            evals = subsystem.eigenvals(evals_count=evals_count)
-        diag_qt_op = qt.Qobj(inpt=np.diagflat(evals[0:evals_count]))
-<<<<<<< HEAD
-        return self.identity_wrap(diag_qt_op, subsystem)
-
-    def get_bare_hamiltonian(self) -> Qobj:
-        """Deprecated, use `bare_hamiltonian()` instead."""
-        warnings.warn(
-            "get_bare_hamiltonian() is deprecated, use bare_hamiltonian() instead",
-            FutureWarning,
-        )
-        return self.bare_hamiltonian()
-
-    def get_hamiltonian(self):
-        """Deprecated, use `hamiltonian()` instead."""
-        return self.hamiltonian()
-
-    ###################################################################################
-    # HilbertSpace: identity wrapping, operators
-    ###################################################################################
-    def identity_wrap(
-        self,
-        operator: Union[str, ndarray, csc_matrix, dia_matrix, Qobj],
-        subsystem: QuantumSys,
-        op_in_eigenbasis: bool = False,
-        evecs: ndarray = None,
-    ) -> Qobj:
-        """Wrap given operator in subspace `subsystem` in identity operators to form
-        full Hilbert-space operator.
-
-        Parameters
-        ----------
-        operator:
-            operator acting in Hilbert space of `subsystem`; if str, then this should
-            be an operator name in the subsystem, typically not in eigenbasis
-        subsystem:
-            subsystem where diagonal operator is defined
-        op_in_eigenbasis:
-            whether `operator` is given in the `subsystem` eigenbasis; otherwise, the
-            internal QuantumSys basis is assumed
-        evecs:
-            internal QuantumSys eigenstates, used to convert `operator` into eigenbasis
-        """
-        subsys_operator = spec_utils.convert_operator_to_qobj(
-            operator, subsystem, op_in_eigenbasis, evecs
-        )
-        operator_identitywrap_list = [
-            qt.operators.qeye(the_subsys.truncated_dim) for the_subsys in self
-        ]
-        subsystem_index = self.get_subsys_index(subsystem)
-        operator_identitywrap_list[subsystem_index] = subsys_operator
-        return qt.tensor(operator_identitywrap_list)
-
-    def diag_operator(self, diag_elements: ndarray, subsystem: QuantumSys) -> Qobj:
-        """For given diagonal elements of a diagonal operator in `subsystem`, return
-        the `Qobj` operator for the full Hilbert space (perform wrapping in
-        identities for other subsys_list).
-
-        Parameters
-        ----------
-        diag_elements:
-            diagonal elements of subsystem diagonal operator
-        subsystem:
-            subsystem where diagonal operator is defined
-        """
-        dim = subsystem.truncated_dim
-        index = range(dim)
-        diag_matrix = np.zeros((dim, dim), dtype=np.float_)
-        diag_matrix[index, index] = diag_elements
-        return self.identity_wrap(diag_matrix, subsystem)
-=======
-        return spec_utils.identity_wrap(diag_qt_op, subsystem, self.subsys_list)
->>>>>>> 98b62363
-
-    def hubbard_operator(self, j: int, k: int, subsystem: QuantumSys) -> Qobj:
-        """Hubbard operator :math:`|j\\rangle\\langle k|` for system `subsystem`
-
-        Parameters
-        ----------
-        j,k:
-            eigenstate indices for Hubbard operator
-        subsystem:
-            subsystem in which Hubbard operator acts
-        """
-        dim = subsystem.truncated_dim
-        operator = qt.states.basis(dim, j) * qt.states.basis(dim, k).dag()
-<<<<<<< HEAD
-        return self.identity_wrap(operator, subsystem)
-=======
-        return spec_utils.identity_wrap(operator, subsystem, self.subsys_list)
->>>>>>> 98b62363
-
-    def annihilate(self, subsystem: QuantumSys) -> Qobj:
-        """Annihilation operator a for `subsystem`
-
-        Parameters
-        ----------
-        subsystem:
-            specifies subsystem in which annihilation operator acts
-        """
-        dim = subsystem.truncated_dim
-        operator = qt.destroy(dim)
-<<<<<<< HEAD
-        return self.identity_wrap(operator, subsystem)
-
-    ###################################################################################
-    # HilbertSpace: spectrum sweep
-    ###################################################################################
-=======
-        return spec_utils.identity_wrap(operator, subsystem, self.subsys_list)
-
-    def get_subsys_index(self, subsys: QuantumSys) -> int:
-        """
-        Return the index of the given subsystem in the HilbertSpace.
-        """
-        return self.index(subsys)
-
-    def bare_hamiltonian(self) -> Qobj:
-        """
-        Returns
-        -------
-            composite Hamiltonian composed of bare Hamiltonians of subsys_list
-            independent of the external parameter
-        """
-        bare_hamiltonian = 0
-        for subsys in self:
-            evals = subsys.eigenvals(evals_count=subsys.truncated_dim)
-            bare_hamiltonian += self.diag_hamiltonian(subsys, evals)
-        return bare_hamiltonian
-
-    def get_bare_hamiltonian(self) -> Qobj:
-        """Deprecated, use `bare_hamiltonian()` instead."""
-        warnings.warn(
-            "get_bare_hamiltonian() is deprecated, use bare_hamiltonian() instead",
-            FutureWarning,
-        )
-        return self.bare_hamiltonian()
-
-    def hamiltonian(self) -> Qobj:
-        """
-
-        Returns
-        -------
-            Hamiltonian of the composite system, including the interaction between
-            components
-        """
-        return self.bare_hamiltonian() + self.interaction_hamiltonian()
-
-    def get_hamiltonian(self):
-        """Deprecated, use `hamiltonian()` instead."""
-        return self.hamiltonian()
 
     def interaction_hamiltonian(self) -> Qobj:
         """
@@ -939,19 +676,86 @@
             return hamiltonian + hamiltonian.dag()
         return hamiltonian
 
-    def _esys_for_paramval(
-        self, paramval: float, update_hilbertspace: Callable, evals_count: int
-    ) -> Tuple[ndarray, QutipEigenstates]:
-        update_hilbertspace(paramval)
-        return self.eigensys(evals_count)
-
-    def _evals_for_paramval(
-        self, paramval: float, update_hilbertspace: Callable, evals_count: int
-    ) -> ndarray:
-        update_hilbertspace(paramval)
-        return self.eigenvals(evals_count)
-
->>>>>>> 98b62363
+    def diag_hamiltonian(self, subsystem: QuantumSys, evals: ndarray = None) -> Qobj:
+        """Returns a `qutip.Qobj` which has the eigenenergies of the object `subsystem`
+        on the diagonal.
+
+        Parameters
+        ----------
+        subsystem:
+            Subsystem for which the Hamiltonian is to be provided.
+        evals:
+            Eigenenergies can be provided as `evals`; otherwise, they are calculated.
+        """
+        evals_count = subsystem.truncated_dim
+        if evals is None:
+            evals = subsystem.eigenvals(evals_count=evals_count)
+        diag_qt_op = qt.Qobj(inpt=np.diagflat(evals[0:evals_count]))
+        return spec_utils.identity_wrap(diag_qt_op, subsystem, self.subsys_list)
+
+    def get_bare_hamiltonian(self) -> Qobj:
+        """Deprecated, use `bare_hamiltonian()` instead."""
+        warnings.warn(
+            "get_bare_hamiltonian() is deprecated, use bare_hamiltonian() instead",
+            FutureWarning,
+        )
+        return self.bare_hamiltonian()
+
+    def get_hamiltonian(self):
+        """Deprecated, use `hamiltonian()` instead."""
+        return self.hamiltonian()
+
+    ###################################################################################
+    # HilbertSpace: identity wrapping, operators
+    ###################################################################################
+
+    def diag_operator(self, diag_elements: ndarray, subsystem: QuantumSys) -> Qobj:
+        """For given diagonal elements of a diagonal operator in `subsystem`, return
+        the `Qobj` operator for the full Hilbert space (perform wrapping in
+        identities for other subsys_list).
+
+        Parameters
+        ----------
+        diag_elements:
+            diagonal elements of subsystem diagonal operator
+        subsystem:
+            subsystem where diagonal operator is defined
+        """
+        dim = subsystem.truncated_dim
+        index = range(dim)
+        diag_matrix = np.zeros((dim, dim), dtype=np.float_)
+        diag_matrix[index, index] = diag_elements
+        return spec_utils.identity_wrap(diag_matrix, subsystem, self.subsys_list)
+
+    def hubbard_operator(self, j: int, k: int, subsystem: QuantumSys) -> Qobj:
+        """Hubbard operator :math:`|j\\rangle\\langle k|` for system `subsystem`
+
+        Parameters
+        ----------
+        j,k:
+            eigenstate indices for Hubbard operator
+        subsystem:
+            subsystem in which Hubbard operator acts
+        """
+        dim = subsystem.truncated_dim
+        operator = qt.states.basis(dim, j) * qt.states.basis(dim, k).dag()
+        return spec_utils.identity_wrap(operator, subsystem, self.subsys_list)
+
+    def annihilate(self, subsystem: QuantumSys) -> Qobj:
+        """Annihilation operator a for `subsystem`
+
+        Parameters
+        ----------
+        subsystem:
+            specifies subsystem in which annihilation operator acts
+        """
+        dim = subsystem.truncated_dim
+        operator = qt.destroy(dim)
+        return spec_utils.identity_wrap(operator, subsystem, self.subsys_list)
+
+    ###################################################################################
+    # HilbertSpace: spectrum sweep
+    ###################################################################################
     def get_spectrum_vs_paramvals(
         self,
         param_vals: ndarray,
