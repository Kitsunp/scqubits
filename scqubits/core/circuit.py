# circuit.py
#
# This file is part of scqubits: a Python package for superconducting qubits,
# Quantum 5, 583 (2021). https://quantum-journal.org/papers/q-2021-11-17-583/
#
#    Copyright (c) 2019 and later, Jens Koch and Peter Groszkowski
#    All rights reserved.
#
#    This source code is licensed under the BSD-style license found in the
#    LICENSE file in the root directory of this source tree.
############################################################################
import copy
import functools
import itertools
import operator
import re
import warnings

from types import MethodType
from typing import Any, Callable, Dict, List, Optional, Tuple, Union

import numpy as np
import qutip as qt
import scipy as sp
import scqubits as scq
import scqubits.core.discretization as discretization
from scqubits.core.namedslots_array import NamedSlotsNdarray
import scqubits.core.spec_lookup as spec_lookup
import scqubits.core.oscillator as osc
import scqubits.core.qubit_base as base
import scqubits.core.storage as storage
import scqubits.io_utils.fileio_serializers as serializers
import scqubits.utils.plot_defaults as defaults
import scqubits.utils.plotting as plot
<<<<<<< HEAD
import sympy as sm
=======
import scqubits.utils.spectrum_utils as utils
>>>>>>> 9d7c6a21

from matplotlib import pyplot as plt
from matplotlib.axes import Axes
from matplotlib.figure import Figure
from numpy import ndarray
from scipy import sparse, stats
from scipy.sparse import csc_matrix
from scqubits import HilbertSpace, settings
from scqubits.core import operators as op
from scqubits.core.circuit_utils import (
    _cos_dia,
    _cos_dia_dense,
    _cos_phi,
    _cos_theta,
    _exp_i_theta_operator,
    _exp_i_theta_operator_conjugate,
    _generate_symbols_list,
    _i_d2_dphi2_operator,
    _i_d_dphi_operator,
    _identity_theta,
    _n_theta_operator,
    _phi_operator,
    _sin_dia,
    _sin_dia_dense,
    _sin_phi,
    _sin_theta,
    compose,
    get_operator_number,
    get_trailing_number,
    grid_operator_func_factory,
    is_potential_term,
    matrix_power_sparse,
    operator_func_factory,
)
from scqubits.core.symbolic_circuit import Branch, SymbolicCircuit
from scqubits.io_utils.fileio import IOData
from scqubits.io_utils.fileio_serializers import dict_deserialize, dict_serialize
from scqubits.utils.misc import (
    flatten_list,
    flatten_list_recursive,
    number_of_lists_in_list,
    list_intersection,
)
from scqubits.utils.plot_utils import _process_options
from scqubits.utils.spectrum_utils import (
    convert_matrix_to_qobj,
    identity_wrap,
    order_eigensystem,
)
from sympy import latex


class Subsystem(base.QubitBaseClass, serializers.Serializable):
    """
    Defines a subsystem for a circuit, which can further be used recursively to define
    subsystems within subsystem.

    Parameters
    ----------
    parent: Subsystem
        the instance under which the new subsystem is defined.
    hamiltonian_symbolic: sm.Expr
        The symbolic expression which defines the Hamiltonian for the new subsystem
    system_hierarchy: Optional[List], optional
        Defines the hierarchy of the new subsystem, is set to None when hierarchical
        diagonalization is not required. by default None
    subsystem_trunc_dims: Optional[List], optional
        Defines the truncated dimensions for the subsystems inside the current
        subsystem, is set to None when hierarchical diagonalization is not required,
        by default `None`
    truncated_dim: Optional[int], optional
        sets the truncated dimension for the current subsystem, by default 10
    """

    # switch used in protecting the class from erroneous addition of new attributes
    __frozen = False

    def __init__(
        self,
        parent: "Subsystem",
        hamiltonian_symbolic: sm.Expr,
        system_hierarchy: Optional[List] = None,
        subsystem_trunc_dims: Optional[List] = None,
        truncated_dim: Optional[int] = 10,
    ):
        base.QuantumSystem.__init__(self, id_str=None)

        self.system_hierarchy = system_hierarchy
        self.truncated_dim = truncated_dim
        self.subsystem_trunc_dims = subsystem_trunc_dims

        self.is_child = True
        self.parent = parent
        self.hamiltonian_symbolic = hamiltonian_symbolic
        self._hamiltonian_sym_for_numerics = hamiltonian_symbolic
        self._default_grid_phi = self.parent._default_grid_phi

        self.junction_potential = None
        self._H_LC_str_harmonic = None

        self.ext_basis: str = self.parent.ext_basis
        self.external_fluxes = [
            var
            for var in self.parent.external_fluxes
            if var in self.hamiltonian_symbolic.free_symbols
        ]
        self.offset_charges = [
            var
            for var in self.parent.offset_charges
            if var in self.hamiltonian_symbolic.free_symbols
        ]
        self.symbolic_params = {
            var: self.parent.symbolic_params[var]
            for var in self.parent.symbolic_params
            if var in self.hamiltonian_symbolic.free_symbols
        }

        self.var_categories_list: List[int] = []
        cutoffs: List[int] = []
        for var_name in self.operator_names_in_hamiltonian_symbolic():
            var_index = get_trailing_number(var_name)
            if var_index not in self.var_categories_list and var_index is not None:
                self.var_categories_list.append(var_index)
                cutoffs += [self.parent.cutoffs_dict()[var_index]]

        self.var_categories_list.sort()

        self.var_categories: Dict[str, List[int]] = {}
        for var_type in self.parent.var_categories:
            self.var_categories[var_type] = [
                var_index
                for var_index in self.parent.var_categories[var_type]
                if var_index in self.var_categories_list
            ]

        self.cutoff_names: List[str] = []
        for var_type in self.var_categories.keys():
            if var_type == "periodic":
                for var_index in self.var_categories["periodic"]:
                    self.cutoff_names.append(f"cutoff_n_{var_index}")
            if var_type == "extended":
                for var_index in self.var_categories["extended"]:
                    self.cutoff_names.append(f"cutoff_ext_{var_index}")

        self.discretized_phi_range: Dict[int, Tuple[float]] = {
            idx: self.parent.discretized_phi_range[idx]
            for idx in self.parent.discretized_phi_range
            if idx in self.var_categories_list
        }

        # storing the potential terms separately
        # also bringing the potential to the same form as in the class Circuit
        potential_symbolic = 0 * sm.symbols("x")
        for term in self.hamiltonian_symbolic.as_ordered_terms():
            if is_potential_term(term):
                potential_symbolic += term
        for i in self.var_categories_list:
            potential_symbolic = (
                potential_symbolic.replace(
                    sm.symbols(f"cosθ{i}"), sm.cos(1.0 * sm.symbols(f"θ{i}"))
                )
                .replace(sm.symbols(f"sinθ{i}"), sm.sin(1.0 * sm.symbols(f"θ{i}")))
                .subs(sm.symbols("I"), 1 / (2 * np.pi))
            )

        self.potential_symbolic = potential_symbolic

        self.hierarchical_diagonalization: bool = (
            system_hierarchy != [] and number_of_lists_in_list(system_hierarchy) > 0
        )

        if len(self.var_categories_list) == 1 and self.ext_basis == "harmonic":
            self.type_of_matrices = "dense"
        else:
            self.type_of_matrices = "sparse"

        # needs to be included to make sure that plot_evals_vs_paramvals works
        self._init_params = []

        # attributes for purely harmonic
        self.normal_mode_freqs = []

        self._configure()
        self.__frozen = True

    def __setattr__(self, name, value):
        if not self.__frozen or name in dir(self):
            super().__setattr__(name, value)
        else:
            raise Exception("Creating new attributes is disabled.")

    def __repr__(self) -> str:
        return self._id_str

    @staticmethod
    def default_params() -> Dict[str, Any]:
        # return {"EJ": 15.0, "EC": 0.3, "ng": 0.0, "ncut": 30, "truncated_dim": 10}
        return {}

    def cutoffs_dict(self) -> Dict[int, int]:
        """
        Returns a dictionary, where each variable is associated with its respective
        cutoff.

        Returns
        -------
        Dict[int, int]
            Cutoffs dictionary; {var_index: cutoff}
        """
        cutoffs_dict = {}

        for var_index in self.var_categories_list:
            for cutoff_name in self.cutoff_names:
                if str(var_index) in cutoff_name:
                    cutoffs_dict[var_index] = getattr(self, cutoff_name)
        return cutoffs_dict

    def _regenerate_sym_hamiltonian(self) -> None:
        """
        Regenerates the system Hamiltonian from the symbolic circuit when needed (for
        example when the circuit is large and circuit parameters are changed).
        """
        if (
            not self.is_child
            and len(self.symbolic_circuit.nodes) + self.symbolic_circuit.is_grounded > 3
        ):
            self.hamiltonian_symbolic = (
                self.symbolic_circuit.generate_symbolic_hamiltonian(
                    substitute_params=True
                )
            )
            self.generate_hamiltonian_sym_for_numerics()

    def _set_property_and_update_param_vars(
        self, param_name: str, value: float
    ) -> None:
        """
        Setter method to set parameter variables which are instance properties.

        Parameters
        ----------
        param_name:
            Name of the symbol which is updated
        value:
            The value to which the instance property is updated.
        """
        # update the attribute for the current instance
        setattr(self, f"_{param_name}", value)

        # update the attribute for the instance in symboliccircuit
        # generate _hamiltonian_sym_for_numerics if not already generated, delayed for
        # large circuits
        if (
            not self.is_child
            and len(self.symbolic_circuit.nodes) + self.symbolic_circuit.is_grounded > 3
        ) or self.is_purely_harmonic:
            self.symbolic_circuit.update_param_init_val(param_name, value)
            self._regenerate_sym_hamiltonian()

        # update Circuit instance

        # if purely harmonic the cirucit attributes should change
        if self.is_purely_harmonic and isinstance(self, Circuit):
            self.potential_symbolic = self.symbolic_circuit.potential_symbolic
            self.transformation_matrix = self.symbolic_circuit.transformation_matrix
            self.normal_mode_freqs = self.symbolic_circuit.normal_mode_freqs

        if self.hierarchical_diagonalization:
            self.generate_subsystems()
            self.operators_by_name = self.set_operators()
            self.build_hilbertspace()
        else:
            self.operators_by_name = self.set_operators()

    def _set_property_and_update_ext_flux_or_charge(
        self, param_name: str, value: float
    ) -> None:
        """
        Setter method to set external flux or offset charge variables which are instance
        properties.

        Parameters
        ----------
        param_name:
            Name of the symbol which is updated
        value:
            The value to which the instance property is updated.
        """

        # update the attribute for the current instance
        setattr(self, f"_{param_name}", value)

        # update all subsystem instances
        if self.hierarchical_diagonalization:
            for subsys_idx, subsys in enumerate(self.subsystems.values()):
                if hasattr(subsys, param_name):
                    self._store_updated_subsystem_index(subsys_idx)
                    setattr(subsys, param_name, value)

    def _set_property_and_update_cutoffs(self, param_name: str, value: int) -> None:
        """
        Setter method to set cutoffs which are instance properties.

        Parameters
        ----------
        param_name:
            Name of the symbol which is updated
        value:
            The value to which the instance property is updated.
        """
        setattr(self, f"_{param_name}", value)

        # set operators and rebuild the HilbertSpace object
        if self.hierarchical_diagonalization:
            for subsys_idx, subsys in enumerate(self.subsystems.values()):
                if hasattr(subsys, param_name):
                    self._store_updated_subsystem_index(subsys_idx)
                    setattr(subsys, param_name, value)

    def _make_property(
        self, attrib_name: str, init_val: Union[int, float], property_update_type: str
    ) -> None:
        """
        Creates a class instance property with the name attrib_name which is initialized
        to `init_val`. The setter is set depending on the string in the
        `property_update_type`.

        Parameters
        ----------
        attrib_name:
            Name of the property that needs to be created.
        init_val:
            The value to which the property is initialized.
        property_update_type:
            The string which sets the kind of setter used for this instance property.
        """
        setattr(self, f"_{attrib_name}", init_val)

        def getter(self, name=attrib_name):
            return getattr(self, f"_{name}")

        if property_update_type == "update_param_vars":

            def setter(self, value, name=attrib_name):
                return self._set_property_and_update_param_vars(name, value)

        elif property_update_type == "update_external_flux_or_charge":

            def setter(self, value, name=attrib_name):
                return self._set_property_and_update_ext_flux_or_charge(name, value)

        elif property_update_type == "update_cutoffs":

            def setter(self, value, name=attrib_name):
                return self._set_property_and_update_cutoffs(name, value)

        setattr(self.__class__, attrib_name, property(fget=getter, fset=setter))

    def _configure(self) -> None:
        """
        Function which is used to initiate the subsystem instance.
        """

        for x, param in enumerate(self.symbolic_params):
            # if harmonic oscillator basis is used, param vars become class properties.
            self._make_property(
                param.name, getattr(self.parent, param.name), "update_param_vars"
            )

        # getting attributes from parent
        for flux in self.external_fluxes:
            self._make_property(
                flux.name,
                getattr(self.parent, flux.name),
                "update_external_flux_or_charge",
            )
        for offset_charge in self.offset_charges:
            self._make_property(
                offset_charge.name,
                getattr(self.parent, offset_charge.name),
                "update_external_flux_or_charge",
            )

        for cutoff_str in self.cutoff_names:
            self._make_property(
                cutoff_str, getattr(self.parent, cutoff_str), "update_cutoffs"
            )

        # Creating the attributes for purely harmonic circuits
        self.is_purely_harmonic = self.parent.is_purely_harmonic
        if (
            self.is_purely_harmonic
        ):  # assuming that the parent has only extended variables and are ordered
            # starting from 1, 2, 3, ...
            self.normal_mode_freqs = self.parent.normal_mode_freqs[
                [var_idx - 1 for var_idx in self.var_categories["extended"]]
            ]

        self._set_vars()
        if self.hierarchical_diagonalization:
            # attribute to note updated subsystem indices
            self.updated_subsystem_indices = []

            self.generate_subsystems()
            self._check_truncation_indices()
            self.operators_by_name = self.set_operators()
            self.build_hilbertspace()
        else:
            self.operators_by_name = self.set_operators()

    def _store_updated_subsystem_index(self, index: int) -> None:
        if not self.hierarchical_diagonalization:
            raise Exception(f"The subsystem provided to self has no subsystems.")
        if index not in self.updated_subsystem_indices:
            self.updated_subsystem_indices.append(index)

    # *****************************************************************
    # **** Functions to construct the operators for the Hamiltonian ****
    # *****************************************************************
    def grids_dict(self):
        cutoffs_dict = self.cutoffs_dict()
        grids = {}
        for i in self.var_categories["extended"]:
            grids[i] = discretization.Grid1d(
                self.discretized_phi_range[i][0],
                self.discretized_phi_range[i][1],
                cutoffs_dict[i],
            )
        return grids

    def _constants_in_subsys(self, H_sys: sm.Expr) -> sm.Expr:
        """
        Returns an expresion of constants that belong to the subsystem with the
        Hamiltonian H_sys

        Parameters
        ----------
        H_sys:
            subsystem hamiltonian

        Returns
        -------
            expression of constants belonging to the subsystem
        """
        constant_expr = 0
        subsys_free_symbols = set(H_sys.free_symbols)
        constant_terms = self._constant_terms_in_hamiltonian.copy()
        for term in constant_terms:
            if set(term.free_symbols) & subsys_free_symbols == set(term.free_symbols):
                constant_expr += term
                self._constant_terms_in_hamiltonian.remove(term)
        return constant_expr

    def _list_of_constants_from_expr(self, expr: sm.Expr) -> List[sm.Expr]:
        ordered_terms = expr.as_ordered_terms()
        constants = [
            term
            for term in ordered_terms
            if (
                set(
                    self.external_fluxes
                    + self.offset_charges
                    + list(self.symbolic_params.keys())
                    + [sm.symbols("I")]
                )
                & set(term.free_symbols)
            )
            == set(term.free_symbols)
        ]
        return constants

    def _check_truncation_indices(self):
        """
        Checks to see if the truncation indices for subsystems are not out of the range.
        """
        if not self.hierarchical_diagonalization:
            return

        for subsystem_idx, subsystem in self.subsystems.items():
            if subsystem.truncated_dim >= subsystem.hilbertdim() - 1:
                self.hierarchical_diagonalization = False
                # find the correct position of the subsystem where the truncation index is too big
                subsystem_position = f"subsystem {subsystem_idx} "
                parent = subsystem.parent
                while parent.is_child:
                    grandparent = parent.parent
                    # find the subsystem position of the parent system
                    subsystem_position += f"of subsystem {grandparent.get_subsystem_index(parent.var_categories_list[0])} "
                    parent = grandparent
                raise Exception(
                    f"The truncation index for " + subsystem_position + f"is too big. "
                    f"It should be lower than {subsystem.hilbertdim() - 1}."
                )

    def generate_subsystems(self):
        """
        Generates the subsystems (child instances of Circuit) depending on the attribute
        `self.system_hierarchy`
        """
        hamiltonian = self._hamiltonian_sym_for_numerics
        # collecting constants
        constants = self._list_of_constants_from_expr(hamiltonian)
        self._constant_terms_in_hamiltonian = constants
        for const in constants:
            hamiltonian -= const

        systems_sym = []
        interaction_sym = []

        non_operator_symbols = (
            self.offset_charges
            + self.external_fluxes
            + list(self.symbolic_params.keys())
            + [sm.symbols("I")]
        )

        for subsys_index_list in self.system_hierarchy:
            subsys_index_list = flatten_list_recursive(subsys_index_list)

            hamitlonian_terms = hamiltonian.as_ordered_terms()

            H_sys = 0 * sm.symbols("x")
            H_int = 0 * sm.symbols("x")
            for term in hamitlonian_terms:
                term_operator_indices = [
                    get_trailing_number(var_sym.name)
                    for var_sym in term.free_symbols
                    if var_sym not in non_operator_symbols
                ]
                term_operator_indices_unique = list(set(term_operator_indices))

                if len(set(term_operator_indices_unique) - set(subsys_index_list)) == 0:
                    H_sys += term

                if (
                    len(set(term_operator_indices_unique) - set(subsys_index_list)) > 0
                    and len(set(term_operator_indices_unique) & set(subsys_index_list))
                    > 0
                ):
                    H_int += term

            # adding constants
            systems_sym.append(H_sys + self._constants_in_subsys(H_sys))
            interaction_sym.append(H_int)
            hamiltonian -= H_sys + H_int  # removing the terms added to a subsystem

        if len(constants) > 0:
            systems_sym[0] += sum(constants)
        # storing data in class attributes
        self.subsystem_hamiltonians: Dict[int, sm.Expr] = dict(
            zip(
                range(len(self.system_hierarchy)),
                [systems_sym[index] for index in range(len(self.system_hierarchy))],
            )
        )

        self.subsystem_interactions: Dict[int, sm.Expr] = dict(
            zip(
                range(len(self.system_hierarchy)),
                [interaction_sym[index] for index in range(len(self.system_hierarchy))],
            )
        )

        self.subsystems: Dict[int, "Subsystem"] = dict(
            zip(
                range(len(self.system_hierarchy)),
                [
                    Subsystem(
                        self,
                        systems_sym[index],
                        system_hierarchy=self.system_hierarchy[index],
                        truncated_dim=self.subsystem_trunc_dims[index][0]
                        if type(self.subsystem_trunc_dims[index]) == list
                        else self.subsystem_trunc_dims[index],
                        subsystem_trunc_dims=self.subsystem_trunc_dims[index][1]
                        if type(self.subsystem_trunc_dims[index]) == list
                        else None,
                    )
                    for index in range(len(self.system_hierarchy))
                ],
            )
        )

        self.hilbert_space = HilbertSpace(
            [self.subsystems[i] for i in range(len(self.system_hierarchy))]
        )

    def generate_hilbertspace_lookup(self, update_subsystem_indices=None) -> None:
        """
        Generates or updates the SpectrumLookup table for all the subsystems where
        hierarchical diagonalization is used, depending on the parameter `update_subsystem_indices`.

        Parameters
        ----------
        update_subsystem_indices:
            List of subsystem indices which need to be updated. If set to None, all the
           are updated.
        """
        hilbert_space = self.hilbert_space
        bare_evals = np.empty((hilbert_space.subsystem_count,), dtype=object)
        bare_evecs = np.empty((hilbert_space.subsystem_count,), dtype=object)
        bare_esys_dict = {}

        if update_subsystem_indices is None:
            update_subsystem_indices = list(range(hilbert_space.subsystem_count))

        for subsys_index, subsys in enumerate(hilbert_space):
            if subsys_index in update_subsystem_indices:
                bare_esys = subsys.eigensys(evals_count=subsys.truncated_dim)
            else:
                bare_esys = (
                    hilbert_space["bare_evals"][subsys_index][0],
                    hilbert_space["bare_evecs"][subsys_index][0],
                )
            bare_esys_dict[subsys_index] = bare_esys
            bare_evals[subsys_index] = NamedSlotsNdarray(
                np.asarray([bare_esys[0].tolist()]),
                hilbert_space._parameters.paramvals_by_name,
            )
            bare_evecs[subsys_index] = NamedSlotsNdarray(
                np.asarray([bare_esys[1].tolist()]),
                hilbert_space._parameters.paramvals_by_name,
            )
        hilbert_space._data["bare_evals"] = NamedSlotsNdarray(
            bare_evals, {"subsys": np.arange(hilbert_space.subsystem_count)}
        )
        hilbert_space._data["bare_evecs"] = NamedSlotsNdarray(
            bare_evecs, {"subsys": np.arange(hilbert_space.subsystem_count)}
        )

        hilbert_space._lookup = spec_lookup.SpectrumLookupAdapter(hilbert_space)

    def get_eigenstates(self) -> ndarray:
        """
        Returns the eigenstates for the SubSystem instance
        """
        if self.is_child:
            subsys_index = self.parent.hilbert_space.subsys_list.index(self)
            if self.parent.hilbert_space._lookup is not None:
                return self.parent.hilbert_space["bare_evecs"][subsys_index][0]
        else:
            return self.eigensys()[1]

    def get_subsystem_index(self, var_index: int) -> int:
        """
        Returns the subsystem index for the subsystem to which the given var_index
        belongs.

        Parameters
        ----------
        var_index:
            variable index in integer starting from 1.

        Returns
        -------
            subsystem index which can be used to identify the subsystem index in the
            list self.subsystems.
        """
        for index, system_hierarchy in enumerate(self.system_hierarchy):
            if var_index in flatten_list_recursive(system_hierarchy):
                return index
        raise Exception(
            f"The var_index={var_index} could not be identified with any " "subsystem."
        )

    def build_hilbertspace(
        self, update_subsystem_indices: Optional[List[int]] = None
    ) -> None:
        """
        Builds the HilbertSpace object for the `Circuit` instance if
        `hierarchical_diagonalization` is set to true.

        Parameters
        ----------
        update_subsystem_indices:
            List of subsystem indices which need to be updated. If set to None, all the
           are updated.
        """
        # generate lookup table in HilbertSpace
        self.generate_hilbertspace_lookup(
            update_subsystem_indices=update_subsystem_indices
        )

        self.hilbert_space.interaction_list = []

        # Adding interactions using the symbolic interaction term
        for sys_index in range(len(self.system_hierarchy)):
            interaction = self.subsystem_interactions[sys_index].expand()
            if interaction == 0:  # if the interaction term is zero
                continue
            # modifying interaction terms:
            # substituting all the external flux, offset charge and branch parameters.
            interaction = interaction.subs(
                [
                    (param, getattr(self, str(param)))
                    for param in list(self.symbolic_params.keys())
                    + self.external_fluxes
                    + self.offset_charges
                ]
            )
            #   - substituting Identity with 1
            interaction = interaction.subs("I", 1)

            expr_dict = interaction.as_coefficients_dict()
            interaction_terms = list(expr_dict.keys())

            for idx, term in enumerate(interaction_terms):
                coefficient_sympy = expr_dict[term]
                self.hilbert_space.add_interaction(
                    qobj=float(coefficient_sympy)
                    * self._interaction_operator_from_expression(term),
                    check_validity=False,
                )

    def _interaction_operator_from_expression(self, symbolic_interaction_term: sm.Expr):
        """
        Returns the matrix which has the hilbert dimension equal to the hilbert
        dimension of the parent. Note that this method cannot deal with a coefficient
        which is different from 1. That should be dealt with externally.

        Parameters
        ----------
        symbolic_interaction_term:
            The symbolic expression which has the interaction terms.
        """

        non_operator_symbols = (
            self.offset_charges
            + self.external_fluxes
            + list(self.symbolic_params.keys())
        )

        # substitute all non_operator_symbols
        for var_sym in non_operator_symbols:
            symbolic_interaction_term = symbolic_interaction_term.subs(
                var_sym, getattr(self, var_sym.name)
            )

        if symbolic_interaction_term.has(sm.cos):
            return self._evaluate_matrix_cosine_terms(symbolic_interaction_term)

        term_var_indices = [
            get_trailing_number(var_sym.name)
            for var_sym in symbolic_interaction_term.free_symbols
            if var_sym not in non_operator_symbols
        ]

        term_operator_syms = [
            var_sym
            for var_sym in symbolic_interaction_term.free_symbols
            if var_sym not in non_operator_symbols
        ]

        interacting_subsystem_indices = set(
            [self.get_subsystem_index(idx) for idx in term_var_indices]
        )

        operator_dict = dict.fromkeys([idx for idx, _ in enumerate(self.subsystems)])

        for subsys_index in operator_dict:
            operator_dict[subsys_index] = qt.tensor(
                [
                    qt.identity(subsys.truncated_dim)
                    for subsys in list(self.subsystems.values())
                ]
            )
            if subsys_index in interacting_subsystem_indices:
                for operator_sym in term_operator_syms:
                    if (
                        self.get_subsystem_index(get_trailing_number(operator_sym.name))
                        == subsys_index
                    ):
                        operator_matrix = self.subsystems[
                            subsys_index
                        ].get_operator_by_name(operator_sym.name)
                        if isinstance(operator_matrix, qt.Qobj):
                            operator_matrix = operator_matrix.data.tocsc()
                        operator_dict[subsys_index] *= identity_wrap(
                            operator_matrix,
                            self.subsystems[subsys_index],
                            list(self.subsystems.values()),
                            evecs=self.subsystems[subsys_index].get_eigenstates(),
                        )

        operator_list = list(operator_dict.values())

        return functools.reduce(operator.mul, operator_list)

    def _generate_symbols_list(
        self, var_str: str, iterable_list: List[int] or ndarray
    ) -> List[sm.Symbol]:
        """
        Returns the list of symbols generated using the var_str + iterable as the name
        of the symbol.

        Parameters
        ----------
        var_str:
            name of the variable which needs to be generated
        iterable_list:
            The list of indices which generates the symbols
        """
        return [sm.symbols(var_str + str(iterable)) for iterable in iterable_list]

    def _set_vars(self):
        """
        Sets the attribute vars which is a dictionary containing all the Sympy Symbol
        objects for all the operators present in the circuit
        """
        # Defining the list of variables for periodic operators
        periodic_symbols_sin = _generate_symbols_list(
            "sinθ", self.var_categories["periodic"]
        )

        periodic_symbols_cos = _generate_symbols_list(
            "cosθ", self.var_categories["periodic"]
        )
        periodic_symbols_n = _generate_symbols_list(
            "n", self.var_categories["periodic"]
        )

        # Defining the list of discretized_ext variables
        y_symbols = _generate_symbols_list("θ", self.var_categories["extended"])
        p_symbols = _generate_symbols_list("Q", self.var_categories["extended"])

        if self.ext_basis == "discretized":

            ps_symbols = [
                sm.symbols("Qs" + str(i)) for i in self.var_categories["extended"]
            ]
            sin_symbols = [
                sm.symbols(f"sinθ{i}") for i in self.var_categories["extended"]
            ]
            cos_symbols = [
                sm.symbols(f"cosθ{i}") for i in self.var_categories["extended"]
            ]

        elif self.ext_basis == "harmonic":

            a_symbols = [sm.symbols(f"a{i}") for i in self.var_categories["extended"]]
            ad_symbols = [sm.symbols(f"ad{i}") for i in self.var_categories["extended"]]
            Nh_symbols = [sm.symbols(f"Nh{i}") for i in self.var_categories["extended"]]
            pos_symbols = [sm.symbols(f"θ{i}") for i in self.var_categories["extended"]]
            sin_symbols = [
                sm.symbols(f"sinθ{i}") for i in self.var_categories["extended"]
            ]
            cos_symbols = [
                sm.symbols(f"cosθ{i}") for i in self.var_categories["extended"]
            ]
            momentum_symbols = [
                sm.symbols(f"Q{i}") for i in self.var_categories["extended"]
            ]

        # setting the attribute self.vars
        self.vars: Dict[str, Any] = {
            "periodic": {
                "sin": periodic_symbols_sin,
                "cos": periodic_symbols_cos,
                "number": periodic_symbols_n,
            },
            "identity": [sm.symbols("I")],
        }

        if self.ext_basis == "discretized":
            self.vars["extended"] = {
                "position": y_symbols,
                "momentum": p_symbols,
                "momentum_squared": ps_symbols,
                "sin": sin_symbols,
                "cos": cos_symbols,
            }
        elif self.ext_basis == "harmonic":
            self.vars["extended"] = {
                "annihilation": a_symbols,
                "creation": ad_symbols,
                "number": Nh_symbols,
                "position": pos_symbols,
                "momentum": momentum_symbols,
                "sin": sin_symbols,
                "cos": cos_symbols,
            }

    def _shift_harmonic_oscillator_potential(self, hamiltonian: sm.Expr) -> sm.Expr:
        # shifting the harmonic oscillator potential to the point of external fluxes
        flux_shift_vars = {}
        for var_index in self.var_categories["extended"]:
            if hamiltonian.coeff(f"θ{var_index}") != 0:
                flux_shift_vars[var_index] = sm.symbols("Δθ" + str(var_index))
                hamiltonian = hamiltonian.replace(
                    sm.symbols(f"θ{var_index}"),
                    sm.symbols(f"θ{var_index}") + flux_shift_vars[var_index],
                )  # substituting the flux offset variable offsets to collect the
                # coefficients later
        hamiltonian = hamiltonian.expand()

        flux_shift_equations = [
            hamiltonian.coeff(f"θ{var_index}").subs(
                [(f"θ{i}", 0) for i in self.var_categories["extended"]]
            )
            for var_index in flux_shift_vars.keys()
        ]  # finding the coefficients of the linear terms

        flux_shifts = sm.linsolve(
            flux_shift_equations, tuple(flux_shift_vars.values())
        )  # solving for the flux offsets

        if len(flux_shifts) != 0:
            flux_shifts = list(list(flux_shifts)[0])
        else:
            flux_shifts = []

        flux_shifts_dict = dict(zip(list(flux_shift_vars.keys()), list(flux_shifts)))

        hamiltonian = hamiltonian.subs(
            [
                (sm.symbols("Δθ" + str(var_index)), flux_shifts_dict[var_index])
                for var_index in flux_shifts_dict.keys()
            ]
        )  # substituting the flux offsets to remove the linear terms
        hamiltonian = hamiltonian.subs(
            [(var, 0) for var in flux_shift_vars.values()]
        )  # removing the constants from the Hamiltonian

        flux_shifts_dict.update(
            {
                var_index: 0
                for var_index in self.var_categories["extended"]
                if var_index not in flux_shifts_dict
            }
        )
        # remove constants from Hamiltonian
        hamiltonian -= hamiltonian.as_coefficients_dict()[1]
        return hamiltonian.expand()
        # * ##########################################################################

    def generate_hamiltonian_sym_for_numerics(self):
        """
        Generates a symbolic expression which is ready for numerical evaluation starting
        from the expression stored in the attribute hamiltonian_symbolic. Stores the
        result in the attribute _hamiltonian_sym_for_numerics.
        """

        hamiltonian = (
            self.hamiltonian_symbolic.expand()
        )  # applying expand is critical; otherwise the replacement of p^2 with ps2
        # would not succeed

        # shifting the potential to the point of external fluxes
        hamiltonian = self._shift_harmonic_oscillator_potential(hamiltonian)

        if self.ext_basis == "discretized":

            # marking the squared momentum operators with a separate symbol
            for i in self.var_categories["extended"]:
                hamiltonian = hamiltonian.replace(
                    sm.symbols(f"Q{i}") ** 2, sm.symbols("Qs" + str(i))
                )

        # removing the constants from the Hamiltonian
        ordered_terms = hamiltonian.as_ordered_terms()
        constants = [
            term
            for term in ordered_terms
            if (
                set(
                    self.external_fluxes
                    + self.offset_charges
                    + list(self.symbolic_params.keys())
                    + [sm.symbols("I")]
                )
                & set(term.free_symbols)
            )
            == set(term.free_symbols)
        ]
        self._constant_terms_in_hamiltonian = constants
        for const in constants:
            hamiltonian -= const

        # associate an identity matrix with the external flux vars
        for ext_flux in self.external_fluxes:
            hamiltonian = hamiltonian.subs(
                ext_flux, ext_flux * sm.symbols("I") * 2 * np.pi
            )

        # associate an identity matrix with offset charge vars
        for offset_charge in self.offset_charges:
            hamiltonian = hamiltonian.subs(
                offset_charge, offset_charge * sm.symbols("I")
            )

        # finding the cosine terms
        cos_terms = sum(
            [term for term in hamiltonian.as_ordered_terms() if "cos" in str(term)]
        )
        setattr(self, "_hamiltonian_sym_for_numerics", hamiltonian)
        setattr(self, "junction_potential", cos_terms)

    # #################################################################
    # ############## Functions to construct the operators #############
    # #################################################################
    def get_cutoffs(self) -> Dict[str, list]:
        """
        Method to get the cutoffs for each of the circuit's degree of freedom.
        """
        cutoffs_dict: Dict[str, List[Any]] = {
            "cutoff_n": [],
            "cutoff_ext": [],
        }

        for cutoff_type in cutoffs_dict.keys():
            attr_list = [x for x in self.cutoff_names if cutoff_type in x]

            if len(attr_list) > 0:
                attr_list.sort()
                cutoffs_dict[cutoff_type] = [getattr(self, attr) for attr in attr_list]

        return cutoffs_dict

    def _collect_cutoff_values(self):
        if not self.hierarchical_diagonalization:
            cutoff_dict = self.get_cutoffs()
            for cutoff_name in cutoff_dict.keys():
                for cutoff in cutoff_dict[cutoff_name]:
                    if "cutoff_n" in cutoff_name:
                        yield 2 * cutoff + 1
                    elif "cutoff_ext" in cutoff_name:
                        yield cutoff
        else:
            for idx, _ in enumerate(self.system_hierarchy):
                if isinstance(self.subsystem_trunc_dims[idx], list):
                    yield self.subsystem_trunc_dims[idx][0]
                else:
                    yield self.subsystem_trunc_dims[idx]

    def hilbertdim(self):
        """
        Returns the Hilbert dimension of the Circuit instance
        """
        cutoff_values = np.fromiter(self._collect_cutoff_values(), dtype=int)
        return np.prod(cutoff_values)

    # helper functions
    def _kron_operator(
        self, operator: Union[csc_matrix, ndarray], index: int
    ) -> Union[csc_matrix, ndarray]:
        """
        Identity wraps the operator with identities generated for all the other variable
        indices present in the current Subsystem.

        Parameters
        ----------
        operator:
            The operator belonging to the variable index set in the argument index.
        index:
            Variable index to which the operator belongs

        Returns
        -------
            Returns the operator which is identity wrapped for the current subsystem.
        """
        var_index_list = (
            self.var_categories["periodic"] + self.var_categories["extended"]
        )

        cutoff_names = np.fromiter(self._collect_cutoff_values(), dtype=int)  # [

        if self.type_of_matrices == "dense":
            matrix_format = "array"
        elif self.type_of_matrices == "sparse":
            matrix_format = "csc"

        if len(var_index_list) > 1:
            if index > var_index_list[0]:
                identity_left = sparse.identity(
                    np.prod(cutoff_names[: var_index_list.index(index)]),
                    format=matrix_format,
                )
            if index < var_index_list[-1]:
                identity_right = sparse.identity(
                    np.prod(cutoff_names[var_index_list.index(index) + 1 :]),
                    format=matrix_format,
                )

            if index == var_index_list[0]:
                return sparse.kron(operator, identity_right, format=matrix_format)
            elif index == var_index_list[-1]:
                return sparse.kron(identity_left, operator, format=matrix_format)
            else:
                return sparse.kron(
                    sparse.kron(identity_left, operator, format=matrix_format),
                    identity_right,
                    format=matrix_format,
                )
        else:
            return self._sparsity_adaptive(operator)

    def _sparsity_adaptive(
        self, matrix: Union[csc_matrix, ndarray]
    ) -> Union[csc_matrix, ndarray]:
        """
        Changes the type of matrix depending on the attribute
        type_of_matrices

        Parameters
        ----------
        matrix:
            The operator or matrix whose type needs to be changed

        Returns
        -------
            Returns the matrix in sparse or dense version depending on the type of
            matrices used.
        """
        #  all of this can be simplified.
        if sparse.issparse(matrix):
            if self.type_of_matrices == "sparse":
                return matrix
            return matrix.toarray()

        if self.type_of_matrices == "sparse":
            return sparse.csc_matrix(matrix)
        return matrix

    def _identity_qobj(self):
        """
        Returns the Qobj of the identity matrix of the right dimensions
        """
        if not self.hierarchical_diagonalization:
            return qt.identity(self.hilbertdim())

        subsys_trunc_dims = [
            subsys.truncated_dim for subsys in list(self.subsystems.values())
        ]

        return qt.tensor([qt.identity(truncdim) for truncdim in subsys_trunc_dims])

    def _identity(self):
        """
        Returns the Identity operator for the entire Hilber space of the circuit.
        """
        if (
            hasattr(self, "hierarchical_diagonalization")
            and self.hierarchical_diagonalization
        ):
            return None
        dim = self.hilbertdim()
        if self.type_of_matrices == "sparse":
            op = sparse.identity(dim, format="csc")
            return op
        elif self.type_of_matrices == "dense":
            return np.identity(dim)

    def exp_i_pos_operator(
        self, var_sym: sm.Symbol, prefactor: float
    ) -> Union[csc_matrix, ndarray]:
        """
        Returns the bare operator exp(i*\theta*prefactor), without the kron product.
        Needs the oscillator lengths to be set in the attribute, `osc_lengths`,
        when `ext_basis` is set to "harmonic".
        """
        var_index = get_trailing_number(var_sym.name)

        if var_index in self.var_categories["periodic"]:
            if abs(prefactor) != 1:
                raise Exception("Prefactor for periodic variable should be 1.")
            if prefactor > 0:
                exp_i_theta = _exp_i_theta_operator(self.cutoffs_dict()[var_index])
            else:
                exp_i_theta = _exp_i_theta_operator_conjugate(
                    self.cutoffs_dict()[var_index]
                )
        elif var_index in self.var_categories["extended"]:
            if self.ext_basis == "discretized":
                phi_grid = discretization.Grid1d(
                    self.discretized_phi_range[var_index][0],
                    self.discretized_phi_range[var_index][1],
                    self.cutoffs_dict()[var_index],
                )
                diagonal = np.exp(phi_grid.make_linspace() * prefactor * 1j)
                exp_i_theta = sparse.dia_matrix(
                    (diagonal, [0]), shape=(phi_grid.pt_count, phi_grid.pt_count)
                ).tocsc()
            elif self.ext_basis == "harmonic":
                osc_length = self.osc_lengths[var_index]
                pos_operator = (osc_length / 2**0.5) * (
                    op.creation(self.cutoffs_dict()[var_index])
                    + op.annihilation(self.cutoffs_dict()[var_index])
                )
                exp_i_theta = sp.linalg.expm(pos_operator * prefactor * 1j)

        return self._sparsity_adaptive(exp_i_theta)

    def _evaluate_matrix_cosine_terms(self, junction_potential: sm.Expr) -> qt.Qobj:

        if self.hierarchical_diagonalization:
            subsystem_list = list(self.subsystems.values())
            identity = qt.tensor(
                [qt.identity(subsystem.truncated_dim) for subsystem in subsystem_list]
            )
        else:
            identity = qt.identity(self.hilbertdim())

        junction_potential_matrix = identity * 0

        if (
            isinstance(junction_potential, (int, float))
            or len(junction_potential.free_symbols) == 0
        ):
            return junction_potential_matrix

        for cos_term in junction_potential.as_ordered_terms():
            coefficient = float(list(cos_term.as_coefficients_dict().values())[0])
            cos_argument_expr = [
                arg.args[0] for arg in (1.0 * cos_term).args if arg.has(sm.cos)
            ][0]

            var_indices = [
                get_trailing_number(var_symbol.name)
                for var_symbol in cos_argument_expr.free_symbols
            ]

            # removing any constant terms
            for term in cos_argument_expr.as_ordered_terms():
                if len(term.free_symbols) == 0:
                    cos_argument_expr -= term
                    coefficient *= np.exp(float(term) * 1j)

            operator_list = []
            for idx, var_symbol in enumerate(cos_argument_expr.free_symbols):
                prefactor = float(cos_argument_expr.coeff(var_symbol))
                operator_list.append(
                    self.identity_wrap_for_hd(
                        self.exp_i_pos_operator(var_symbol, prefactor), var_indices[idx]
                    )
                )

            cos_term_operator = coefficient * functools.reduce(
                operator.mul,
                operator_list,
            )

            junction_potential_matrix += (
                cos_term_operator + cos_term_operator.dag()
            ) * 0.5

        return junction_potential_matrix

    def circuit_operator_functions(self) -> Dict[str, Callable]:
        """
        Returns the set of operator functions to be turned into methods of the `Circuit`
        class.
        """
        periodic_vars = self.vars["periodic"]
        extended_vars = self.vars["extended"]

        # constructing the operators for extended variables
        extended_operators = {}
        if self.ext_basis == "discretized":
            nonwrapped_ops = {
                "position": _phi_operator,
                "cos": _cos_phi,
                "sin": _sin_phi,
                "momentum": _i_d_dphi_operator,
                "momentum_squared": _i_d2_dphi2_operator,
            }
            for short_op_name in nonwrapped_ops.keys():
                for sym_variable in extended_vars[short_op_name]:
                    index = int(get_trailing_number(sym_variable.name))
                    op_func = nonwrapped_ops[short_op_name]
                    op_name = sym_variable.name + "_operator"
                    extended_operators[op_name] = grid_operator_func_factory(
                        op_func, index
                    )

        else:  # expect that self.ext_basis is "harmonic":
            hamiltonian = self._hamiltonian_sym_for_numerics
            # substitute all the parameter values
            hamiltonian = hamiltonian.subs(
                [
                    (param, getattr(self, str(param)))
                    for param in list(self.symbolic_params.keys())
                    + self.external_fluxes
                    + self.offset_charges
                ]
            )

            osc_lengths = {}
            osc_freqs = {}
            nonwrapped_ops = {
                "creation": op.creation_sparse,
                "annihilation": op.annihilation_sparse,
                "number": op.number_sparse,
                "position": None,  # need to set for each variable separately
                "sin": None,
                "cos": None,
                "momentum": None,
            }

            for list_idx, var_index in enumerate(self.var_categories["extended"]):
                ECi = float(hamiltonian.coeff(f"Q{var_index}**2").cancel()) / 4
                ELi = float(hamiltonian.coeff(f"θ{var_index}**2").cancel()) * 2
                osc_freqs[var_index] = (8 * ELi * ECi) ** 0.5
                osc_lengths[var_index] = (8.0 * ECi / ELi) ** 0.25
                nonwrapped_ops["position"] = functools.partial(
                    op.a_plus_adag_sparse, prefactor=osc_lengths[var_index] / (2**0.5)
                )
                nonwrapped_ops["sin"] = compose(
                    sp.linalg.sinm,
                    functools.partial(
                        op.a_plus_adag, prefactor=osc_lengths[var_index] / (2**0.5)
                    ),
                )
                nonwrapped_ops["cos"] = compose(
                    sp.linalg.cosm,
                    functools.partial(
                        op.a_plus_adag, prefactor=osc_lengths[var_index] / (2**0.5)
                    ),
                )
                nonwrapped_ops["momentum"] = functools.partial(
                    op.ia_minus_iadag_sparse,
                    prefactor=1 / (osc_lengths[var_index] * 2**0.5),
                )

                for short_op_name in nonwrapped_ops.keys():
                    op_func = nonwrapped_ops[short_op_name]
                    sym_variable = extended_vars[short_op_name][list_idx]
                    op_name = sym_variable.name + "_operator"
                    extended_operators[op_name] = operator_func_factory(
                        op_func, var_index
                    )

            self.osc_lengths = osc_lengths
            self.osc_freqs = osc_freqs

        # constructing the operators for periodic variables
        periodic_operators = {}
        nonwrapped_ops = {
            "sin": _sin_theta,
            "cos": _cos_theta,
            "number": _n_theta_operator,
        }
        for short_op_name, op_func in nonwrapped_ops.items():
            for sym_variable in periodic_vars[short_op_name]:
                index = get_operator_number(sym_variable.name)
                op_name = sym_variable.name + "_operator"
                periodic_operators[op_name] = operator_func_factory(op_func, index)

        return {
            **periodic_operators,
            **extended_operators,
            "I_operator": Circuit._identity,
        }

    # #################################################################
    # ############### Functions for parameter queries #################
    # #################################################################
    def get_params(self) -> List[float]:
        """
        Method to get the circuit parameters set for all the branches.
        """
        params = []
        for param in self.symbolic_params:
            params.append(getattr(self, param.name))
        return params

    def external_flux_values(self) -> List[float]:
        """
        Returns all the time independent external flux set using the circuit attributes
        for each of the closure branches.
        """
        return [getattr(self, flux.name) for flux in self.external_fluxes]

    def offset_charge_values(self) -> List[float]:
        """
        Returns all the offset charges set using the circuit attributes for each of the
        periodic degree of freedom.
        """
        return [
            getattr(self, offset_charge.name) for offset_charge in self.offset_charges
        ]

    def set_operators(self) -> Dict[str, Callable]:
        """
        Creates the operator methods `<name>_operator` for the circuit.
        """

        if self.hierarchical_diagonalization:
            for subsys in self.subsystems.values():
                subsys.operators_by_name = subsys.set_operators()

        op_func_by_name = self.circuit_operator_functions()
        for op_name, op_func in op_func_by_name.items():
            setattr(self, op_name, MethodType(op_func, self))

        return op_func_by_name

    def identity_wrap_for_hd(
        self,
        operator: Optional[Union[csc_matrix, ndarray]],
        var_index: Optional[int] = None,
    ) -> qt.Qobj:
        """
        Returns an identity wrapped operator whose size is equal to the
        `self.hilbertdim()`. Only converts operator which belongs to a specific variable
        index. For example, operator Q_1 or cos(\theta_1). But not, Q1*Q2.

        Parameters
        ----------
        operator:
            operator in the form of csc_matrix, ndarray
        var_index:
            integer which represents which variable index the given operator belongs to

        Returns
        -------
            identity wrapped operator.
        """
        if not self.hierarchical_diagonalization:
            return qt.Qobj(self._kron_operator(operator, var_index))

        subsystem_index = self.get_subsystem_index(var_index)
        subsystem = self.subsystems[subsystem_index]
        operator = subsystem.identity_wrap_for_hd(operator, var_index=var_index)

        if isinstance(operator, qt.Qobj):
            operator = operator.full()

        operator = convert_matrix_to_qobj(
            operator,
            subsystem,
            op_in_eigenbasis=False,
            evecs=subsystem.get_eigenstates(),
        )
        return identity_wrap(
            operator,
            subsystem,
            list(self.subsystems.values()),
            evecs=subsystem.get_eigenstates(),
        )

    def get_operator_by_name(self, operator_name: str) -> qt.Qobj:
        """
        Returns the operator for the given operator symbol which has the same dimension
        as the hilbertdim of the instance from which the operator is requested.

        Parameters
        ----------
        operator_name:
            Name of a sympy Symbol object which should be one among the symbols in the
            attribute vars

        Returns
        -------
            operator identified by `operator_name`
        """
        if not self.hierarchical_diagonalization:
            return getattr(self, operator_name + "_operator")()

        var_index = get_trailing_number(operator_name)
        assert var_index
        subsystem_index = self.get_subsystem_index(var_index)
        subsystem = self.subsystems[subsystem_index]
        operator = subsystem.get_operator_by_name(operator_name)

        if isinstance(operator, qt.Qobj):
            operator = operator.data.tocsc()

        operator = convert_matrix_to_qobj(
            operator,
            subsystem,
            op_in_eigenbasis=False,
            evecs=subsystem.get_eigenstates(),
        )
        return identity_wrap(
            operator,
            subsystem,
            list(self.subsystems.values()),
            evecs=subsystem.get_eigenstates(),
        )

    # #################################################################
    # ############ Functions for eigenvalues and matrices ############
    # #################################################################
    def _is_mat_mul_replacement_necessary(self, term):
        return (
            set(self.var_categories["extended"])
            & set([get_trailing_number(str(i)) for i in term.free_symbols])
        ) and "*" in str(term)

    def _replace_mat_mul_operator(self, term: sm.Expr):

        if not self._is_mat_mul_replacement_necessary(term):
            return str(term)

        if self.ext_basis == "discretized":
            term_string = str(term)
            term_var_categories = [
                get_trailing_number(str(i)) for i in term.free_symbols
            ]
            if len(set(term_var_categories) & set(self.var_categories["extended"])) > 1:
                if all(["Q" in var.name for var in term.free_symbols]):
                    term_string = str(term).replace(
                        "*", "@"
                    )  # replacing all the * with @

        elif self.ext_basis == "harmonic":
            # replace ** with np.matrix_power
            if "**" in str(term):
                operators = [
                    match.replace("**", "")
                    for match in re.findall(r"[^*]+\*{2}", str(term), re.MULTILINE)
                ]
                exponents = re.findall(r"(?<=\*{2})\d", str(term), re.MULTILINE)

                new_string_list = []
                for idx, operator in enumerate(operators):
                    if get_trailing_number(operator) in self.var_categories["extended"]:
                        new_string_list.append(
                            f"matrix_power({operator},{exponents[idx]})"
                        )
                    else:
                        new_string_list.append(operator + "**" + exponents[idx])
                term_string = "*".join(new_string_list)
            else:
                term_string = str(term)

            # replace * with @ in the entire term
            if len(term.free_symbols) > 1:
                term_string = re.sub(
                    r"(?<=[^*])\*(?!\*)", "@", term_string, re.MULTILINE
                )
        return term_string

    def _get_eval_hamiltonian_string(self, H: sm.Expr) -> str:
        """
        Returns the string which defines the expression for Hamiltonian in harmonic
        oscillator basis
        """
        expr_dict = H.as_coefficients_dict()
        terms_list = list(expr_dict.keys())
        coeff_list = list(expr_dict.values())

        H_string = ""
        for idx, term in enumerate(terms_list):
            term_string = f"{coeff_list[idx]}*{self._replace_mat_mul_operator(term)}"
            if float(coeff_list[idx]) > 0:
                term_string = "+" + term_string
            H_string += term_string

        # replace all position, sin and cos operators with methods
        H_string = re.sub(r"(?P<x>(θ\d)|(cosθ\d))", r"\g<x>_operator(self)", H_string)

        # replace all other operators with methods
        operator_symbols_list = flatten_list_recursive(
            [
                list(short_op_dict.values())
                if isinstance(short_op_dict, dict)
                else short_op_dict
                for short_op_dict in list(self.vars.values())
            ]
        )
        operator_name_list = [symbol.name for symbol in operator_symbols_list]
        for operator_name in operator_name_list:
            if "θ" not in operator_name:
                H_string = H_string.replace(
                    operator_name, operator_name + "_operator(self)"
                )
        return H_string

    def _hamiltonian_for_harmonic_extended_vars(self) -> Union[csc_matrix, ndarray]:
        hamiltonian = self._hamiltonian_sym_for_numerics
        # substitute all parameter values
        all_sym_parameters = (
            list(self.symbolic_params.keys())
            + self.external_fluxes
            + self.offset_charges
        )
        hamiltonian = hamiltonian.subs(
            [
                (sym_param, getattr(self, sym_param.name))
                for sym_param in all_sym_parameters
            ]
        )
        hamiltonian = hamiltonian.subs("I", 1)
        # remove constants from the Hamiltonian
        constant = float(hamiltonian.as_coefficients_dict()[1])
        hamiltonian -= hamiltonian.as_coefficients_dict()[1]
        hamiltonian = hamiltonian.expand() + constant * sm.symbols("I")

        # replace the extended degrees of freedom with harmonic oscillators
        for var_index in self.var_categories["extended"]:
            ECi = float(hamiltonian.coeff(f"Q{var_index}" + "**2").cancel()) / 4
            ELi = float(hamiltonian.coeff(f"θ{var_index}" + "**2").cancel()) * 2
            osc_freq = (8 * ELi * ECi) ** 0.5
            hamiltonian = (
                (
                    hamiltonian
                    - ECi * 4 * sm.symbols(f"Q{var_index}") ** 2
                    - ELi / 2 * sm.symbols(f"θ{var_index}") ** 2
                    + osc_freq
                    * (sm.symbols("Nh" + str(var_index)) + 0.5 * sm.symbols("I"))
                )
                .cancel()
                .expand()
            )

        # seperating cosine and LC part of the Hamiltonian
        junction_potential = sum(
            [term for term in hamiltonian.as_ordered_terms() if "cos" in str(term)]
        )

        self.junction_potential = junction_potential
        hamiltonian_LC = hamiltonian - junction_potential

        H_LC_str = self._get_eval_hamiltonian_string(hamiltonian_LC)

        offset_charge_names = [
            offset_charge.name for offset_charge in self.offset_charges
        ]
        offset_charge_dict = dict(zip(offset_charge_names, self.offset_charge_values()))
        external_flux_names = [
            external_flux.name for external_flux in self.external_fluxes
        ]
        external_flux_dict = dict(zip(external_flux_names, self.external_flux_values()))

        replacement_dict: Dict[str, Any] = {
            **self.operators_by_name,
            **offset_charge_dict,
            **external_flux_dict,
        }

        # adding matrix power to the dict
        if self.type_of_matrices == "dense":
            replacement_dict["matrix_power"] = np.linalg.matrix_power
            replacement_dict["cos"] = _cos_dia_dense
            replacement_dict["sin"] = _sin_dia_dense
        else:
            replacement_dict["matrix_power"] = matrix_power_sparse
            replacement_dict["cos"] = _cos_dia
            replacement_dict["sin"] = _sin_dia

        # adding self to the list
        replacement_dict["self"] = self

        junction_potential_matrix = self._evaluate_matrix_cosine_terms(
            junction_potential
        ).data.tocsc()

        return eval(H_LC_str, replacement_dict) + junction_potential_matrix

    def _hamiltonian_for_discretized_extended_vars(self) -> csc_matrix:
        hamiltonian = self._hamiltonian_sym_for_numerics
        hamiltonian = hamiltonian.subs(
            [
                (param, getattr(self, str(param)))
                for param in list(self.symbolic_params.keys())
                + self.external_fluxes
                + self.offset_charges
            ]
        )
        hamiltonian = hamiltonian.subs("I", 1)
        # # remove constants from the Hamiltonian
        constant = float(hamiltonian.as_coefficients_dict()[1])
        hamiltonian -= hamiltonian.as_coefficients_dict()[1]
        hamiltonian = hamiltonian.expand() + constant * sm.symbols("I")

        junction_potential = sum(
            [term for term in hamiltonian.as_ordered_terms() if "cos" in str(term)]
        )

        self.junction_potential = junction_potential
        hamiltonian_LC = hamiltonian - junction_potential

        H_LC_str = self._get_eval_hamiltonian_string(hamiltonian_LC)

        replacement_dict: Dict[str, Any] = copy.deepcopy(self.operators_by_name)

        # adding self to the list
        replacement_dict["self"] = self

        junction_potential_matrix = self._evaluate_matrix_cosine_terms(
            junction_potential
        ).data.tocsc()

        return eval(H_LC_str, replacement_dict) + junction_potential_matrix

    def _eigenvals_for_purely_harmonic(self, evals_count: int):
        """
        Returns Hamiltonian for purely harmonic circuits. Hierarchical diagonalization
        is disabled for such circuits.

        Parameters
        ----------
        evals_count:
            Number of eigenenergies
        """
        normal_mode_freqs = self.normal_mode_freqs
        excitations = [np.arange(evals_count) for i in self.var_categories["extended"]]
        energy_array = sum(
            [
                (grid + 0.5) * normal_mode_freqs[idx]
                for idx, grid in enumerate(np.meshgrid(*excitations, indexing="ij"))
            ]
        )
        excitation_indices = []
        energies = []
        num_oscs = len(self.var_categories["extended"])
        for energy in np.unique(energy_array.flatten()):
            if energy not in energies:
                indices = np.where(energy_array == energy)
                for idx in range(len(indices[0])):
                    configuration = [
                        indices[osc_index][idx] for osc_index in range(num_oscs)
                    ]
                    excitation_indices.append(configuration)
                    energies.append(energy)
                    if len(excitation_indices) == evals_count:
                        break
            if len(excitation_indices) >= evals_count:
                break

        return energies, excitation_indices

    def _eigensys_for_purely_harmonic(self, evals_count: int):
        eigenvals, excitation_numbers = self._eigenvals_for_purely_harmonic(
            evals_count=evals_count
        )
        eigen_vectors = []
        for eig_idx, energy in enumerate(eigenvals):
            eigen_vector = []
            for osc_idx, var_index in enumerate(self.var_categories["extended"]):
                evec = np.zeros(self.cutoffs_dict()[var_index])
                evec[excitation_numbers[eig_idx][osc_idx]] = 1
                eigen_vector.append(evec)
            eigen_vectors.append(functools.reduce(np.kron, eigen_vector))
        return eigenvals, np.array(eigen_vectors).T

    def hamiltonian(self) -> Union[csc_matrix, ndarray]:
        """
        Returns the Hamiltonian of the Circuit.
        """
        if not self.hierarchical_diagonalization:
            if isinstance(self, Circuit) and self.is_purely_harmonic:
                return self._hamiltonian_for_harmonic_extended_vars()
            elif self.ext_basis == "harmonic":
                return self._hamiltonian_for_harmonic_extended_vars()
            elif self.ext_basis == "discretized":
                return self._hamiltonian_for_discretized_extended_vars()

        else:
            # update the hilbertspace
            self.build_hilbertspace(
                update_subsystem_indices=self.updated_subsystem_indices
            )
            self.updated_subsystem_indices = []

            bare_esys = {
                sys_index: (
                    self.hilbert_space["bare_evals"][sys_index][0],
                    self.hilbert_space["bare_evecs"][sys_index][0],
                )
                for sys_index, sys in enumerate(self.hilbert_space.subsys_list)
            }
            hamiltonian = self.hilbert_space.hamiltonian(bare_esys=bare_esys)
            if self.type_of_matrices == "dense":
                return hamiltonian.full()
            if self.type_of_matrices == "sparse":
                return hamiltonian.data.tocsc()

    def _evals_calc(self, evals_count: int) -> ndarray:
        # dimension of the hamiltonian
        hilbertdim = self.hilbertdim()

        if (
            isinstance(self, Circuit)
            and self.is_purely_harmonic
            and not self.hierarchical_diagonalization
        ):
            return self._eigenvals_for_purely_harmonic(evals_count=evals_count)[0]

        hamiltonian_mat = self.hamiltonian()
        if self.type_of_matrices == "sparse":
            evals = utils.eigsh_safe(
                hamiltonian_mat,
                return_eigenvectors=False,
                k=evals_count,
                which="SA",
            )
        elif self.type_of_matrices == "dense":
            evals = sp.linalg.eigvalsh(
                hamiltonian_mat, subset_by_index=[0, evals_count - 1]
            )
        return np.sort(evals)

    def _esys_calc(self, evals_count: int) -> Tuple[ndarray, ndarray]:

        if (
            isinstance(self, Circuit)
            and self.is_purely_harmonic
            and not self.hierarchical_diagonalization
        ):
            return self._eigensys_for_purely_harmonic(evals_count=evals_count)

        # dimension of the hamiltonian
        hilbertdim = self.hilbertdim()

        hamiltonian_mat = self.hamiltonian()
        if self.type_of_matrices == "sparse":
            evals, evecs = utils.eigsh_safe(
                hamiltonian_mat,
                return_eigenvectors=True,
                k=evals_count,
                which="SA",
            )
        elif self.type_of_matrices == "dense":
            evals, evecs = sp.linalg.eigh(
                hamiltonian_mat,
                eigvals_only=False,
                subset_by_index=[0, evals_count - 1],
            )
        evals, evecs = order_eigensystem(evals, evecs)
        return evals, evecs

    # ****************************************************************
    # ***** Functions for pretty display of symbolic expressions *****
    # ****************************************************************

    def _make_expr_human_readable(self, expr: sm.Expr, float_round: int = 6) -> sm.Expr:
        """
        Method returns a user readable symbolic expression for the current instance

        Parameters
        ----------
        expr:
            A symbolic sympy expression
        float_round:
            Number of digits after the decimal to which floats are rounded

        Returns
        -------
            Sympy expression which is simplified to make it human readable.
        """
        expr_modified = expr
        # rounding the decimals in the coefficients
        # citation:
        # https://stackoverflow.com/questions/43804701/round-floats-within-an-expression
        # accepted answer
        for term in sm.preorder_traversal(expr):
            if isinstance(term, sm.Float):
                expr_modified = expr_modified.subs(term, round(term, float_round))

        for var_index in self.var_categories_list:
            # replace sinθ with sin(..) and similarly with cos
            expr_modified = (
                expr_modified.replace(
                    sm.symbols(f"cosθ{var_index}"),
                    sm.cos(1.0 * sm.symbols(f"θ{var_index}")),
                )
                .replace(
                    sm.symbols(f"sinθ{var_index}"),
                    sm.sin(1.0 * sm.symbols(f"θ{var_index}")),
                )
                .replace(
                    (1.0 * sm.symbols(f"θ{var_index}")),
                    (sm.symbols(f"θ{var_index}")),
                )
            )
            # replace Qs with Q^2 etc
            expr_modified = expr_modified.replace(
                sm.symbols("Qs" + str(var_index)), sm.symbols(f"Q{var_index}") ** 2
            )
            expr_modified = expr_modified.replace(
                sm.symbols("ng" + str(var_index)), sm.symbols("n_g" + str(var_index))
            )
            # replace I by 1
            expr_modified = expr_modified.replace(sm.symbols("I"), 1)
        for ext_flux_var in self.external_fluxes:
            # removing 1.0 decimals from flux vars
            expr_modified = expr_modified.replace(1.0 * ext_flux_var, ext_flux_var)
        return expr_modified

    def sym_potential(self, float_round: int = 6, print_latex: bool = False) -> sm.Expr:
        """
        Method returns a user readable symbolic potential for the current instance

        Parameters
        ----------
        float_round:
            Number of digits after the decimal to which floats are rounded
        print_latex:
            if set to True, the expression is additionally printed as LaTeX code

        Returns
        -------
            Human readable form of the potential
        """
        potential = self._make_expr_human_readable(
            self.potential_symbolic, float_round=float_round
        )

        for external_flux in self.external_fluxes:
            potential = potential.replace(
                external_flux,
                sm.symbols(
                    "(2π" + "Φ_{" + str(get_trailing_number(str(external_flux))) + "})"
                ),
            )

        if print_latex:
            print(latex(potential))
        return potential

    def sym_hamiltonian(
        self,
        subsystem_index: Optional[int] = None,
        float_round: int = 6,
        print_latex: bool = False,
    ) -> sm.Expr:
        """
        Method returns a user readable symbolic Hamiltonian for the current instance

        Parameters
        ----------
        subsystem_index:
            when set to an index, the Hamiltonian for the corresponding subsystem is
            returned.
        float_round:
            Number of digits after the decimal to which floats are rounded
        print_latex:
            if set to True, the expression is additionally printed as LaTeX code

        Returns
        -------
        hamiltonian
            Sympy expression which is simplified to make it human readable.
        """
        if subsystem_index is not None:
            if not self.hierarchical_diagonalization:
                raise Exception(
                    "Current instance does not have any subsystems as hierarchical "
                    "diagonalization is not utilized. If so, do not set subsystem_index"
                    " keyword argument."
                )
            # start with the raw system hamiltonian
            sym_hamiltonian = self._make_expr_human_readable(
                self.subsystems[subsystem_index].hamiltonian_symbolic.expand(),
                float_round=float_round,
            )
            # create PE symbolic expressions
            sym_hamiltonian_PE = self._make_expr_human_readable(
                self.subsystems[subsystem_index].potential_symbolic.expand(),
                float_round=float_round,
            )
            # obtain the KE of hamiltonian
            pot_symbols = (
                self.external_fluxes
                + [
                    sm.symbols("θ" + str(idx))
                    for idx in self.var_categories["extended"]
                ]
                + [
                    sm.symbols("θ" + str(idx))
                    for idx in self.var_categories["periodic"]
                ]
            )
            sym_hamiltonian_KE = 0 * sm.Symbol("x")
            for term in sym_hamiltonian.args:
                if term.free_symbols.isdisjoint(pot_symbols):
                    sym_hamiltonian_KE = sm.Add(sym_hamiltonian_KE, term)

            # add a symbolic 2pi
            for external_flux in self.external_fluxes:
                sym_hamiltonian_PE = self._make_expr_human_readable(
                    sym_hamiltonian_PE.replace(
                        external_flux,
                        sm.symbols(
                            "(2π"
                            + "Φ_{"
                            + str(get_trailing_number(str(external_flux)))
                            + "})"
                        ),
                    ),
                    float_round=float_round,
                )
            # obtain system symbolic hamiltonian by glueing KE and PE
            sym_hamiltonian = sm.Add(
                sym_hamiltonian_KE, sym_hamiltonian_PE, evaluate=False
            )
        else:
            # create KE and PE symbolic expressions
            sym_hamiltonian = self._make_expr_human_readable(
                self.hamiltonian_symbolic.expand(),
                float_round=float_round,
            )
            pot_symbols = (
                self.external_fluxes
                + [
                    sm.symbols("θ" + str(idx))
                    for idx in self.var_categories["extended"]
                ]
                + [
                    sm.symbols("θ" + str(idx))
                    for idx in self.var_categories["periodic"]
                ]
            )
            sym_hamiltonian_KE = 0 * sm.Symbol("x")
            for term in sym_hamiltonian.args:
                if term.free_symbols.isdisjoint(pot_symbols):
                    sym_hamiltonian_KE = sm.Add(sym_hamiltonian_KE, term)
            sym_hamiltonian_PE = self._make_expr_human_readable(
                self.potential_symbolic.expand(), float_round=float_round
            )
            # add a 2pi coefficient in front of externa fluxes, since the the external
            # fluxes are measured in 2pi numerically
            for external_flux in self.external_fluxes:
                sym_hamiltonian_PE = sym_hamiltonian_PE.replace(
                    external_flux,
                    sm.symbols(
                        "(2π"
                        + "Φ_{"
                        + str(get_trailing_number(str(external_flux)))
                        + "})"
                    ),
                )
            # add the KE and PE and supress the evaluation
            sym_hamiltonian = sm.Add(
                sym_hamiltonian_KE, sym_hamiltonian_PE, evaluate=False
            )
        if print_latex:
            print(latex(sym_hamiltonian))
        return sym_hamiltonian

    def sym_interaction(
        self,
        subsystem_indices: Tuple[int],
        float_round: int = 6,
        print_latex: bool = False,
    ) -> sm.Expr:
        """
        Returns the interaction between any set of subsystems for the current instance.
        It would return the interaction terms having operators from all the subsystems
        mentioned in the tuple.

        Parameters
        ----------
        subsystem_indices:
            Tuple of subsystem indices
        float_round:
            Number of digits after the decimal to which floats are rounded
        print_latex:
             if set to True, the expression is additionally printed as LaTeX code

        Returns
        -------
        interaction
            Sympy Expr object having interaction terms which have operators from all the
            mentioned subsystems.
        """
        interaction = sm.symbols("x") * 0
        for subsys_index_pair in itertools.combinations(subsystem_indices, 2):
            for term in self.subsystem_interactions[
                min(subsys_index_pair)
            ].as_ordered_terms():
                term_mod = term.subs(
                    [
                        (symbol, 1)
                        for symbol in self.external_fluxes
                        + self.offset_charges
                        + [sm.symbols("I")]
                    ]
                )
                interaction_var_indices = [
                    self.get_subsystem_index(get_trailing_number(symbol.name))
                    for symbol in term_mod.free_symbols
                ]
                if np.array_equal(
                    np.sort(interaction_var_indices), np.sort(subsystem_indices)
                ):
                    interaction += term
        for external_flux in self.external_fluxes:
            interaction = self._make_expr_human_readable(
                interaction.replace(external_flux, external_flux / (2 * np.pi)),
                float_round=float_round,
            )
            interaction = interaction.replace(
                external_flux,
                sm.symbols(
                    "(2π" + "Φ_{" + str(get_trailing_number(str(external_flux))) + "})"
                ),
            )
        if print_latex:
            print(latex(interaction))
        return interaction

    # ****************************************************************
    # ************* Functions for plotting potential *****************
    # ****************************************************************
    def potential_energy(self, **kwargs) -> ndarray:
        """
        Returns the full potential of the circuit evaluated in a grid of points as
        chosen by the user or using default variable ranges.

        Parameters
        ----------
        θ<index>:
            value(s) for variable :math:`\theta_i` in the potential.
        """
        periodic_indices = self.var_categories["periodic"]
        discretized_ext_indices = self.var_categories["extended"]
        var_categories = discretized_ext_indices + periodic_indices

        # method to concatenate sublists
        potential_sym = self.potential_symbolic.subs("I", 1)
        for ext_flux in self.external_fluxes:
            potential_sym = potential_sym.subs(ext_flux, ext_flux * 2 * np.pi)
        for var in self.external_fluxes:
            potential_sym = potential_sym.subs(var, var * np.pi * 2)

        # constructing the grids
        parameters = dict.fromkeys(
            [f"θ{index}" for index in var_categories]
            + [var.name for var in self.external_fluxes]
            + [var.name for var in self.symbolic_params]
        )

        for var_name in kwargs:
            if isinstance(kwargs[var_name], np.ndarray):
                parameters[var_name] = kwargs[var_name]
            elif isinstance(kwargs[var_name], (int, float)):
                parameters[var_name] = kwargs[var_name]
            else:
                raise AttributeError(
                    "Only float, int or Numpy ndarray assignments are allowed."
                )

        for var_name in parameters.keys():
            if parameters[var_name] is None:
                if var_name in [
                    var.name
                    for var in list(self.symbolic_params.keys()) + self.external_fluxes
                ]:
                    parameters[var_name] = getattr(self, var_name)
                elif var_name in [f"θ{index}" for index in var_categories]:
                    raise AttributeError(var_name + " is not set.")

        # creating a meshgrid for multiple dimensions
        sweep_vars = {}
        for var_name in kwargs:
            if isinstance(kwargs[var_name], np.ndarray):
                sweep_vars[var_name] = kwargs[var_name]
        if len(sweep_vars) > 1:
            sweep_vars.update(
                zip(
                    sweep_vars,
                    np.meshgrid(*[grid for grid in sweep_vars.values()]),
                )
            )
            for var_name in sweep_vars:
                parameters[var_name] = sweep_vars[var_name]

        potential_func = sm.lambdify(parameters.keys(), potential_sym, "numpy")

        return potential_func(*parameters.values())

    def plot_potential(self, **kwargs) -> Tuple[Figure, Axes]:
        r"""
        Returns the plot of the potential for the circuit instance. Make sure to not set
        more than two variables in the instance.potential to a Numpy array, as the the
        code cannot plot with more than 3 dimensions.

        Parameters
        ----------
        θ<index>:
            value(s) for the variable :math:`\theta_i` occurring in the potential.

        Returns
        -------
            Returns a axes and figure for further editing.
        """

        periodic_indices = self.var_categories["periodic"]
        discretized_ext_indices = self.var_categories["extended"]
        var_categories = discretized_ext_indices + periodic_indices

        # constructing the grids
        parameters = dict.fromkeys(
            [f"θ{index}" for index in var_categories]
            + [var.name for var in self.external_fluxes]
            + [var.name for var in self.symbolic_params]
        )

        # filtering the plotting options
        plot_kwargs = {}
        list_of_keys = list(kwargs.keys())
        for key in list_of_keys:
            if key not in parameters:
                plot_kwargs[key] = kwargs[key]
                del kwargs[key]

        sweep_vars = {}
        for var_name in kwargs:
            if isinstance(kwargs[var_name], np.ndarray):
                sweep_vars[var_name] = kwargs[var_name]
        if len(sweep_vars) > 1:
            sweep_vars.update(zip(sweep_vars, np.meshgrid(*list(sweep_vars.values()))))
            for var_name in sweep_vars:
                parameters[var_name] = sweep_vars[var_name]

        if len(sweep_vars) > 2:
            raise AttributeError(
                "Cannot plot with a dimension greater than 3; Only give a maximum of "
                "two grid inputs"
            )

        potential_energies = self.potential_energy(**kwargs)

        fig, axes = kwargs.get("fig_ax") or plt.subplots()

        if len(sweep_vars) == 1:
            axes.plot(*(list(sweep_vars.values()) + [potential_energies]))
            axes.set_xlabel(
                r"$\theta_{{{}}}$".format(
                    get_trailing_number(list(sweep_vars.keys())[0])
                )
            )
            axes.set_ylabel("Potential energy in " + scq.get_units())

        if len(sweep_vars) == 2:
            contourset = axes.contourf(
                *(list(sweep_vars.values()) + [potential_energies])
            )
            var_indices = [
                get_trailing_number(var_name) for var_name in list(sweep_vars.keys())
            ]
            axes.set_xlabel(r"$\theta_{{{}}}$".format(var_indices[0]))
            axes.set_ylabel(r"$\theta_{{{}}}$".format(var_indices[1]))
            cbar = plt.colorbar(contourset, ax=axes)
            cbar.set_label("Potential energy in " + scq.get_units())
        _process_options(fig, axes, **plot_kwargs)
        return fig, axes

    # ****************************************************************
    # ************* Functions for plotting wave function *************
    # ****************************************************************
    def get_osc_param(self, var_index: int, which_param: str = "length") -> float:
        """
        Returns the oscillator parameters based on the oscillator used to diagonalize
        the Hamiltonian in the harmonic oscillator basis.

        Parameters
        ----------
        var_index:
            var index whose oscillator parameter needs to be fetched
        which_param:
            "length" or "freq" - decides which parameter is returned, by default
            "length"

        Returns
        -------
            returns the float value which is the oscillator length or the frequency of
            the oscillator corresponding to var_index depending on the string
            `which_param`.
        """
        if not self.hierarchical_diagonalization:
            return eval("self.osc_" + which_param + "s[" + str(var_index) + "]")

        subsystem = self.subsystems[self.get_subsystem_index(var_index)]
        return subsystem.get_osc_param(var_index, which_param=which_param)

    def _recursive_basis_change(
        self, wf_reshaped, wf_dim, subsystem, relevant_indices=None
    ):
        """
        Method to change the basis recursively, to reverse hierarchical diagonalization
        and get to the basis in which the variables were initially defined.

        Parameters
        ----------
        wf_dim:
            The dimension of the wave function which needs to be rewritten in terms of
            the initial basis

        """
        U_subsys = (
            subsystem.get_eigenstates()
        )  # eigensys(evals_count=subsystem.truncated_dim)
        wf_sublist = list(range(len(wf_reshaped.shape)))
        U_sublist = [wf_dim, len(wf_sublist)]
        target_sublist = wf_sublist.copy()
        target_sublist[wf_dim] = len(wf_sublist)
        wf_new_basis = np.einsum(
            wf_reshaped, wf_sublist, U_subsys.T, U_sublist, target_sublist
        )
        if subsystem.hierarchical_diagonalization:
            wf_shape = list(wf_new_basis.shape)
            wf_shape[wf_dim] = [
                sub_subsys.truncated_dim for sub_subsys in subsystem.subsystems.values()
            ]
            wf_new_basis = wf_new_basis.reshape(flatten_list_recursive(wf_shape))
            for sub_subsys_index, sub_subsys in enumerate(
                subsystem.subsystems.values()
            ):
                if len(set(relevant_indices) & set(sub_subsys.var_categories_list)) > 0:
                    wf_new_basis = self._recursive_basis_change(
                        wf_new_basis,
                        wf_dim + sub_subsys_index,
                        sub_subsys,
                        relevant_indices=relevant_indices,
                    )
        else:
            if len(set(relevant_indices) & set(subsystem.var_categories_list)) > 0:
                wf_shape = list(wf_new_basis.shape)
                wf_shape[wf_dim] = [
                    getattr(subsystem, cutoff_attrib)
                    if "ext" in cutoff_attrib
                    else (2 * getattr(subsystem, cutoff_attrib) + 1)
                    for cutoff_attrib in subsystem.cutoff_names
                ]
                wf_new_basis = wf_new_basis.reshape(flatten_list_recursive(wf_shape))
        return wf_new_basis

    def _basis_change_harm_osc_to_phi(
        self, wf_original_basis, wf_dim, var_index, grid_phi: discretization.Grid1d
    ):
        """
        Method to change the basis from harmonic oscillator to phi basis
        """
        U_ho_phi = np.array(
            [
                osc.harm_osc_wavefunction(
                    n,
                    grid_phi.make_linspace(),
                    abs(self.get_osc_param(var_index, which_param="length")),
                )
                for n in range(getattr(self, "cutoff_ext_" + str(var_index)))
            ]
        )
        wf_sublist = [idx for idx, _ in enumerate(wf_original_basis.shape)]
        U_sublist = [wf_dim, len(wf_sublist)]
        target_sublist = wf_sublist.copy()
        target_sublist[wf_dim] = len(wf_sublist)
        wf_ext_basis = np.einsum(
            wf_original_basis, wf_sublist, U_ho_phi, U_sublist, target_sublist
        )
        return wf_ext_basis

    def _basis_change_n_to_phi(
        self, wf_original_basis, wf_dim, var_index, grid_phi: discretization.Grid1d
    ):
        """
        Method to change the basis from harmonic oscillator to phi basis
        """
        U_n_phi = np.array(
            [
                np.exp(n * grid_phi.make_linspace() * 1j)
                for n in range(
                    -getattr(self, "cutoff_n_" + str(var_index)),
                    getattr(self, "cutoff_n_" + str(var_index)) + 1,
                )
            ]
        )
        wf_sublist = list(range(len(wf_original_basis.shape)))
        U_sublist = [wf_dim, len(wf_sublist)]
        target_sublist = wf_sublist.copy()
        target_sublist[wf_dim] = len(wf_sublist)
        wf_ext_basis = np.einsum(
            wf_original_basis, wf_sublist, U_n_phi, U_sublist, target_sublist
        )
        return wf_ext_basis

    def _get_var_dim_for_reshaped_wf(self, wf_var_indices, var_index):
        wf_dim = 0
        if not self.hierarchical_diagonalization:
            return self.var_categories_list.index(var_index)
        for subsys in self.subsystems.values():
            intersection = list_intersection(subsys.var_categories_list, wf_var_indices)
            if len(intersection) > 0 and var_index not in intersection:
                if subsys.hierarchical_diagonalization:
                    wf_dim += subsys._get_var_dim_for_reshaped_wf(
                        wf_var_indices, var_index
                    )
                else:
                    wf_dim += len(subsys.var_categories_list)
            elif len(intersection) > 0 and var_index in intersection:
                if subsys.hierarchical_diagonalization:
                    wf_dim += subsys._get_var_dim_for_reshaped_wf(
                        wf_var_indices, var_index
                    )
                else:
                    wf_dim += subsys.var_categories_list.index(var_index)
                break
            else:
                wf_dim += 1
        return wf_dim

    def _dims_to_be_summed(self, var_indices: List[int], num_wf_dims) -> List[int]:

        all_var_indices = self.var_categories_list
        non_summed_dims = []
        for var_index in all_var_indices:
            if var_index in var_indices:
                non_summed_dims.append(
                    self._get_var_dim_for_reshaped_wf(var_indices, var_index)
                )
        return [dim for dim in range(num_wf_dims) if dim not in non_summed_dims]

    def generate_wf_plot_data(
        self,
        which: int = 0,
        var_indices: Tuple[int] = (1,),
        eigensys: ndarray = None,
        change_discrete_charge_to_phi: bool = True,
        grids_dict: Dict[int, discretization.Grid1d] = None,
    ):
        """
        Returns the plot of the probability density of the wave function in the
        requested variables for the current Circuit instance.

        Parameters
        ----------
        which:
            integer to choose which wave function to plot
        var_indices:
            A tuple containing the indices of the variables chosen to plot the
            wave function in. Should not have more than 2 entries.
        eigensys:
            The object returned by the method instance. `eigensys` is used to avoid the
            re-evaluation of the eigensystems if already evaluated.
        change_discrete_charge_to_phi: bool
            boolean to choose if the discrete charge basis for the periodic variable
            needs to be changed to phi basis.
        grids_dict:
            A dictionary which pairs var indices with the requested grids used to create
            the plot.
        """
        # checking to see if eigensys needs to be generated
        if eigensys is None:
            evals_count = 6 if which < 6 else which
            _, wfs = self.eigensys(evals_count=which + 1)
        else:
            _, wfs = eigensys

        wf = wfs[:, which]
        if self.hierarchical_diagonalization:
            system_hierarchy_for_vars_chosen = list(
                set([self.get_subsystem_index(index) for index in var_indices])
            )  # getting the subsystem index for each of the variable indices

            subsys_trunc_dims = [sys.truncated_dim for sys in self.subsystems.values()]
            # reshaping the wave functions to truncated dims of subsystems
            wf_hd_reshaped = wf.reshape(*subsys_trunc_dims)

            # **** Converting to the basis in which the variables are defined *****
            wf_original_basis = wf_hd_reshaped
            for subsys_index in system_hierarchy_for_vars_chosen:
                wf_dim = 0
                for sys_index in range(subsys_index):
                    if sys_index in system_hierarchy_for_vars_chosen:
                        wf_dim += len(self.subsystems[sys_index].var_categories_list)
                    else:
                        wf_dim += 1
                wf_original_basis = self._recursive_basis_change(
                    wf_original_basis,
                    wf_dim,
                    self.subsystems[subsys_index],
                    relevant_indices=var_indices,
                )
        else:
            wf_original_basis = wf.reshape(
                *[
                    getattr(self, cutoff_attrib)
                    if "ext" in cutoff_attrib
                    else (2 * getattr(self, cutoff_attrib) + 1)
                    for cutoff_attrib in self.cutoff_names
                ]
            )

        # making a basis change to phi for every var_index
        wf_ext_basis = wf_original_basis
        for var_index in var_indices:
            # finding the dimension corresponding to the var_index
            if not self.hierarchical_diagonalization:
                wf_dim = self.var_categories_list.index(var_index)
            else:
                wf_dim = self._get_var_dim_for_reshaped_wf(var_indices, var_index)

            if (
                var_index in self.var_categories["extended"]
                and self.ext_basis == "harmonic"
            ):
                wf_ext_basis = self._basis_change_harm_osc_to_phi(
                    wf_ext_basis, wf_dim, var_index, grids_dict[var_index]
                )
            if (
                var_index in self.var_categories["periodic"]
                and change_discrete_charge_to_phi
            ):
                wf_ext_basis = self._basis_change_n_to_phi(
                    wf_ext_basis, wf_dim, var_index, grids_dict[var_index]
                )

        # if a probability plot is requested, sum over the dimesnsions not relevant to
        # the ones in var_categories
        if self.hierarchical_diagonalization:
            dims_to_be_summed = self._dims_to_be_summed(
                var_indices, len(wf_ext_basis.shape)
            )

        else:
            dims_to_be_summed = self._dims_to_be_summed(
                var_indices, len(wf_ext_basis.shape)
            )
        wf_plot = np.sum(
            np.abs(wf_ext_basis) ** 2,
            axis=tuple(dims_to_be_summed),
        )
        return wf_plot

    def plot_wavefunction(
        self,
        which=0,
        var_indices: Tuple[int] = (1,),
        esys: Tuple[ndarray, ndarray] = None,
        change_discrete_charge_to_phi: bool = True,
        zero_calibrate: bool = True,
        grids_dict: Dict[int, discretization.Grid1d] = {},
        **kwargs,
    ) -> Tuple[Figure, Axes]:
        """
        Returns the plot of the probability density of the wave function in the
        requested variables for the current Circuit instance.

        Parameters
        ----------
        which:
            integer to choose which wave function to plot
        var_indices:
            A tuple containing the indices of the variables chosen to plot the
            wave function in. Should not have more than 2 entries.
        esys:
            The object returned by the method `.eigensys`, is used to avoid the
            re-evaluation of the eigen systems if already evaluated.
        change_discrete_charge_to_phi:
            chooses if the discrete charge basis for the periodic variable
            needs to be changed to phi basis.
        zero_calibrate: bool, optional
            if True, colors are adjusted to use zero wavefunction amplitude as the
            neutral color in the palette
        grids_dict:
            A dictionary which pairs var indices with the requested grids used to create
            the plot.
        **kwargs:
            plotting parameters

        Returns
        -------
            Returns a axes and figure for further editing.
        """
        if len(var_indices) > 2:
            raise AttributeError(
                "Cannot plot wave function in more than 2 dimensions. The number of "
                "dimensions should be less than 2."
            )
        var_indices = np.sort(var_indices)
        cutoffs_dict = (
            self.cutoffs_dict()
        )  # dictionary for cutoffs for each variable index
        grids_per_varindex_dict = {}
        var_index_dims_dict = {}
        for cutoff_attrib in self.cutoff_names:
            var_index = get_trailing_number(cutoff_attrib)
            if "cutoff_n" in cutoff_attrib:
                grids_per_varindex_dict[var_index] = (
                    grids_per_varindex_dict[var_index]
                    if var_index in grids_per_varindex_dict
                    else discretization.Grid1d(
                        -np.pi, np.pi, self._default_grid_phi.pt_count
                    )
                )
            else:
                var_index_dims_dict[var_index] = getattr(self, cutoff_attrib)
                if self.ext_basis == "harmonic":
                    grid = (
                        grids_per_varindex_dict[var_index]
                        if var_index in grids_per_varindex_dict
                        else self._default_grid_phi
                    )
                elif self.ext_basis == "discretized":
                    grid = discretization.Grid1d(
                        self.discretized_phi_range[var_index][0],
                        self.discretized_phi_range[var_index][1],
                        cutoffs_dict[var_index],
                    )
                grids_per_varindex_dict[var_index] = grid

        wf_plot = self.generate_wf_plot_data(
            which=which,
            var_indices=var_indices,
            eigensys=esys,
            change_discrete_charge_to_phi=change_discrete_charge_to_phi,
            grids_dict=grids_per_varindex_dict,
        )

        var_types = []

        for var_index in np.sort(var_indices):
            if var_index in self.var_categories["periodic"]:
                if not change_discrete_charge_to_phi:
                    var_types.append("Charge in units of 2e, variable:")
                else:
                    var_types.append("Dimensionless flux, discrete charge variable:")
            else:
                var_types.append("Dimensionless flux, variable:")

        if len(var_indices) == 1:

            wavefunc = storage.WaveFunction(
                basis_labels=grids_per_varindex_dict[var_indices[0]].make_linspace(),
                amplitudes=wf_plot,
            )

            if not change_discrete_charge_to_phi and (
                var_indices[0] in self.var_categories["periodic"]
            ):
                kwargs = {
                    **defaults.wavefunction1d_discrete("abs_sqr"),
                    **kwargs,
                }
                wavefunc.basis_labels = np.arange(
                    -getattr(self, "cutoff_n_" + str(var_index)),
                    getattr(self, "cutoff_n_" + str(var_index)) + 1,
                )
                fig, axes = plot.wavefunction1d_discrete(wavefunc, **kwargs)
                # changing the tick frequency for axes
                if getattr(self, "cutoff_n_" + str(var_index)) >= 7:
                    axes.xaxis.set_major_locator(plt.MaxNLocator(15, integer=True))
                else:
                    axes.xaxis.set_major_locator(
                        plt.MaxNLocator(
                            1
                            + 2
                            * getattr(self, "cutoff_n_" + str(var_index), integer=True)
                        )
                    )
            else:
                fig, axes = plot.wavefunction1d_nopotential(
                    wavefunc,
                    0,
                    xlabel=r"$\theta_{{{}}}$".format(str(var_indices[0])),
                    ylabel=r"$|\psi(\theta_{{{}}})|^2$".format(str(var_indices[0])),
                    **kwargs,
                )

        elif len(var_indices) == 2:

            # check if each variable is periodic
            grids = []
            labels = []
            for index_order in [1, 0]:
                if not change_discrete_charge_to_phi and (
                    var_indices[index_order] in self.var_categories["periodic"]
                ):
                    grids.append(
                        [
                            -getattr(self, "cutoff_n_" + str(var_indices[index_order])),
                            getattr(self, "cutoff_n_" + str(var_indices[index_order])),
                            2
                            * getattr(self, "cutoff_n_" + str(var_indices[index_order]))
                            + 1,
                        ]
                    )
                    labels.append(r"$n_{{{}}}$".format(str(var_indices[index_order])))
                else:
                    grids.append(
                        list(
                            grids_per_varindex_dict[var_indices[index_order]]
                            .get_initdata()
                            .values()
                        ),
                    )
                    labels.append(
                        r"$\theta_{{{}}}$".format(str(var_indices[index_order]))
                    )
            wavefunc_grid = discretization.GridSpec(np.asarray(grids))

            wavefunc = storage.WaveFunctionOnGrid(wavefunc_grid, wf_plot)
            # obtain fig and axes from
            fig, axes = plot.wavefunction2d(
                wavefunc,
                zero_calibrate=zero_calibrate,
                ylabel=labels[1],
                xlabel=labels[0],
                **kwargs,
            )
            # change frequency of tick mark for variables in charge basis
            # also force the tick marks to be integers
            if not change_discrete_charge_to_phi:
                if var_indices[0] in self.var_categories["periodic"]:
                    if getattr(self, "cutoff_n_" + str(var_indices[0])) >= 6:
                        axes.yaxis.set_major_locator(plt.MaxNLocator(13, integer=True))
                    else:
                        axes.yaxis.set_major_locator(
                            plt.MaxNLocator(
                                1
                                + 2 * getattr(self, "cutoff_n_" + str(var_indices[0])),
                                integer=True,
                            )
                        )
                if var_indices[1] in self.var_categories["periodic"]:
                    if getattr(self, "cutoff_n_" + str(var_indices[1])) >= 15:
                        axes.xaxis.set_major_locator(plt.MaxNLocator(31, integer=True))
                    else:
                        axes.xaxis.set_major_locator(
                            plt.MaxNLocator(
                                1
                                + 2 * getattr(self, "cutoff_n_" + str(var_indices[1])),
                                integer=True,
                            )
                        )

        return fig, axes

    def _get_cutoff_value(self, var_index: int) -> int:
        """Return the cutoff value associated with the variable with integer index
        `var_index`."""
        for cutoff_name in self.parent.cutoff_names:
            if str(var_index) in cutoff_name:
                return getattr(self.parent, cutoff_name)

    def operator_names_in_hamiltonian_symbolic(self) -> List[str]:
        """
        Returns a list of the names (strings) of all operators
        occurring in the symbolic Hamiltonian.
        """
        return [
            symbol.name
            for symbol in self.hamiltonian_symbolic.free_symbols
            if ("ng" not in symbol.name and "Φ" not in symbol.name)
            and symbol not in self.symbolic_params
        ]


class Circuit(Subsystem):
    """
    Class for analysis of custom superconducting circuits.

    Parameters
    ----------
    input_string: str
        String describing the number of nodes and branches connecting then along
        with their parameters
    from_file: bool
        Set to True by default, when a file name should be provided to
        `input_string`, else the circuit graph description in YAML should be
        provided as a string.
    basis_completion: str
        either "heuristic" or "canonical", defines the matrix used for completing the
        transformation matrix. Sometimes used to change the variable transformation
        to result in a simpler symbolic Hamiltonian, by default "heuristic"
    ext_basis: str
        can be "discretized" or "harmonic" which chooses whether to use discretized
        phi or harmonic oscillator basis for extended variables,
        by default "discretized"
    initiate_sym_calc: bool
        attribute to initiate Circuit instance, by default `True`
    truncated_dim: Optional[int]
        truncated dimension if the user wants to use this circuit instance in
        HilbertSpace, by default `None`
    """

    # switch used in protecting the class from erroneous addition of new attributes
    __frozen = False

    def __init__(
        self,
        input_string: str,
        from_file: bool = True,
        basis_completion="heuristic",
        ext_basis: str = "discretized",
        initiate_sym_calc: bool = True,
        truncated_dim: int = None,
    ):
        base.QuantumSystem.__init__(self, id_str=None)
        if basis_completion not in ["heuristic", "canonical"]:
            raise Exception(
                "Incorrect parameter set for basis_completion. It can either be "
                "'heuristic' or 'canonical'"
            )

        symbolic_circuit = SymbolicCircuit.from_yaml(
            input_string,
            from_file=from_file,
            basis_completion=basis_completion,
            initiate_sym_calc=True,
        )

        sm.init_printing(order="none")
        self.is_child = False
        self.symbolic_circuit: SymbolicCircuit = symbolic_circuit

        self.ext_basis: str = ext_basis
        self.truncated_dim: int = truncated_dim
        self.system_hierarchy: list = None
        self.subsystem_trunc_dims: list = None
        self.operators_by_name = None

        self.discretized_phi_range: Dict[int, Tuple[float, float]] = {}
        self.cutoff_names: List[str] = []

        # setting default grids for plotting
        self._default_grid_phi: discretization.Grid1d = discretization.Grid1d(
            -6 * np.pi, 6 * np.pi, 200
        )

        self.type_of_matrices: str = (
            "sparse"  # type of matrices used to construct the operators
        )
        # copying all the required attributes
        required_attributes = [
            "branches",
            "closure_branches",
            "external_fluxes",
            "ground_node",
            "hamiltonian_symbolic",
            "input_string",
            "is_grounded",
            "lagrangian_node_vars",
            "lagrangian_symbolic",
            "nodes",
            "offset_charges",
            "potential_symbolic",
            "potential_node_vars",
            "symbolic_params",
            "transformation_matrix",
            "var_categories",
        ]
        for attr in required_attributes:
            setattr(self, attr, getattr(self.symbolic_circuit, attr))

        self._sys_type = type(self).__name__
        self._id_str = self._autogenerate_id_str()

        if initiate_sym_calc:
            self.configure()

        # needs to be included to make sure that plot_evals_vs_paramvals works
        self._init_params = []

        self.__frozen = True

    def __setattr__(self, name, value):
        if not self.__frozen or name in dir(self):
            super().__setattr__(name, value)
        else:
            raise Exception("Creating new attributes is disabled.")

    def set_discretized_phi_range(
        self, var_indices: Tuple[int], phi_range: Tuple[float]
    ) -> None:
        """
        Sets the flux range for discretized phi basis when ext_basis is set to
        'discretized'.

        Parameters
        ----------
        var_indices:
            list of var_indices whose range needs to be changed
        phi_range:
            The desired range for each of the discretized phi variables
        """
        if self.ext_basis != "discretized":
            raise Exception(
                "Discretized phi range is only used when ext_basis is set to "
                "'discretized'."
            )
        for var_index in var_indices:
            if var_index not in self.var_categories["extended"]:
                raise Exception(
                    f"Variable index {var_index}, is not an extended variable."
                )
            self.discretized_phi_range[var_index] = phi_range
        self.operators_by_name = self.set_operators()

    @classmethod
    def from_yaml(
        cls,
        input_string: str,
        from_file: bool = True,
        basis_completion="heuristic",
        ext_basis: str = "discretized",
        initiate_sym_calc: bool = True,
        truncated_dim: int = None,
    ):
        """
        Wrapper to Circuit __init__ to create a class instance. This is deprecated and
        will not be supported in the future release.

        Parameters
        ----------
        input_string:
            String describing the number of nodes and branches connecting then along
            with their parameters
        from_file:
            Set to True by default, when a file name should be provided to
            `input_string`, else the circuit graph description in YAML should be
            provided as a string.
        basis_completion:
            either "heuristic" or "canonical", defines the matrix used for completing
            the transformation matrix. Sometimes used to change the variable
            transformation to result in a simpler symbolic Hamiltonian, by default
            "heuristic"
        ext_basis:
            can be "discretized" or "harmonic" which chooses whether to use discretized
            phi or harmonic oscillator basis for extended variables,
            by default "discretized"
        initiate_sym_calc:
            attribute to initiate Circuit instance, by default `True`
        truncated_dim:
            truncated dimension if the user wants to use this circuit instance in
            HilbertSpace, by default `None`
        """
        warnings.warn(
            "Initializing Circuit instances with `from_yaml` will not be "
            "supported in future. Use `Circuit` to initialize a Circuit instance.",
            np.VisibleDeprecationWarning,
        )
        return Circuit(
            input_string=input_string,
            from_file=from_file,
            basis_completion=basis_completion,
            ext_basis=ext_basis,
            initiate_sym_calc=initiate_sym_calc,
            truncated_dim=truncated_dim,
        )

    def dict_for_serialization(self):
        # setting the __init__params attribute
        modified_attrib_keys = (
            [param.name for param in self.symbolic_params]
            + [flux.name for flux in self.external_fluxes]
            + [offset_charge.name for offset_charge in self.offset_charges]
            + self.cutoff_names
            + ["system_hierarchy", "subsystem_trunc_dims", "transformation_matrix"]
        )
        modified_attrib_dict = {key: getattr(self, key) for key in modified_attrib_keys}
        init_params_dict = {}
        init_params_list = ["ext_basis", "input_string", "truncated_dim"]

        for param in init_params_list:
            init_params_dict[param] = getattr(self, param)
        init_params_dict["from_file"] = False
        init_params_dict["basis_completion"] = self.symbolic_circuit.basis_completion

        # storing which branches are used for closure_branches
        closure_branches_data = []
        for branch in self.closure_branches:  # store symbolic param as string
            branch_params = branch.parameters.copy()
            for param in branch_params:
                if isinstance(branch_params[param], sm.Symbol):
                    branch_params[param] = branch_params[param].name
            branch_data = [
                branch.nodes[0].index,
                branch.nodes[1].index,
                branch.type,
                branch_params,
            ]
            closure_branches_data.append(branch_data)
        modified_attrib_dict["closure_branches_data"] = closure_branches_data

        init_params_dict["_modified_attributes"] = modified_attrib_dict
        return init_params_dict

    def serialize(self):
        iodata = dict_serialize(self.dict_for_serialization())
        iodata.typename = type(self).__name__
        return iodata

    @classmethod
    def deserialize(cls, iodata: "IOData") -> "Circuit":
        """
        Take the given IOData and return an instance of the described class, initialized
        with the data stored in io_data.

        Parameters
        ----------
        iodata:

        Returns
        -------
            Circuit instance
        """
        init_params = iodata.as_kwargs()
        _modified_attributes = init_params.pop("_modified_attributes")

        circuit = cls(**init_params)

        closure_branches = [
            circuit._find_branch(*branch_data)
            for branch_data in _modified_attributes["closure_branches_data"]
        ]
        del _modified_attributes["closure_branches_data"]

        # removing parameters that are not defined
        configure_attribs = [
            # "transformation_matrix",
            "system_hierarchy",
            "subsystem_trunc_dims",
        ]
        configure_attribs = [
            attrib for attrib in configure_attribs if attrib in _modified_attributes
        ]

        circuit.configure(
            closure_branches=closure_branches,
            **{key: _modified_attributes[key] for key in configure_attribs},
        )
        # modifying the attributes if necessary
        for attrib in _modified_attributes:
            if attrib not in configure_attribs:
                setattr(circuit, "_" + attrib, _modified_attributes[attrib])
        if circuit.hierarchical_diagonalization:
            circuit.generate_subsystems()
            circuit.build_hilbertspace()
        return circuit

    def _find_branch(
        self, node_id_1: int, node_id_2: int, branch_type: str, branch_params: dict
    ):
        for branch in self.symbolic_circuit.branches:
            branch_node_ids = [node.index for node in branch.nodes]
            branch_params_circ = branch.parameters.copy()
            for param in branch_params_circ:
                if isinstance(branch_params_circ[param], sm.Symbol):
                    branch_params_circ[param] = branch_params_circ[param].name
            if node_id_1 not in branch_node_ids or node_id_2 not in branch_node_ids:
                continue
            if branch.type != branch_type:
                continue
            if branch_params != branch_params_circ:
                continue
            return branch
        return None

    @staticmethod
    def default_params() -> Dict[str, Any]:
        # return {"EJ": 15.0, "EC": 0.3, "ng": 0.0, "ncut": 30, "truncated_dim": 10}
        return {}

    def __repr__(self) -> str:
        return self._id_str

    def clear_unnecessary_attribs(self):
        """
        Clear all the attributes which are not part of the circuit description
        """
        necessary_attrib_names = (
            self.cutoff_names
            + [flux_symbol.name for flux_symbol in self.external_fluxes]
            + [
                offset_charge_symbol.name
                for offset_charge_symbol in self.offset_charges
            ]
            + ["cutoff_names"]
        )
        attrib_keys = list(self.__dict__.keys()).copy()
        for attrib in attrib_keys:
            if attrib[1:] not in necessary_attrib_names:
                if (
                    "cutoff_n_" in attrib
                    or "Φ" in attrib
                    or "cutoff_ext_" in attrib
                    or attrib[1:3] == "ng"
                ):
                    delattr(self, attrib)

    def configure(
        self,
        transformation_matrix: ndarray = None,
        system_hierarchy: list = None,
        subsystem_trunc_dims: list = None,
        closure_branches: List[Branch] = None,
    ):
        """
        Method which re-initializes a circuit instance to update, hierarchical
        diagonalization parameters or closure branches or the variable transformation
        used to describe the circuit.

        Parameters
        ----------
        transformation_matrix:
            A user defined variable transformation which has the dimensions of the
            number nodes (not counting the ground node), by default `None`
        system_hierarchy:
            A list of lists which is provided by the user to define subsystems,
            by default `None`
        subsystem_trunc_dims:
            dict object which can be generated for a specific system_hierarchy using the
            method `truncation_template`, by default `None`
        closure_branches:
            List of branches where external flux variables will be specified, by default
            `None` which then chooses closure branches by an internally generated
            spanning tree.

        Raises
        ------
        Exception
            when system_hierarchy is set and subsystem_trunc_dims is not set.
        """

        old_transformation_matrix = self.transformation_matrix
        old_system_hierarchy = self.system_hierarchy
        old_subsystem_trunc_dims = self.subsystem_trunc_dims
        old_closure_branches = self.closure_branches
        try:
            self._configure(
                transformation_matrix=transformation_matrix,
                system_hierarchy=system_hierarchy,
                subsystem_trunc_dims=subsystem_trunc_dims,
                closure_branches=closure_branches,
            )
        except:
            # resetting the necessary attributes
            self.system_hierarchy = old_system_hierarchy
            self.subsystem_trunc_dims = old_subsystem_trunc_dims
            self.transformation_matrix = old_transformation_matrix
            self.closure_branches = old_closure_branches
            # Calling configure
            self._configure(
                transformation_matrix=old_transformation_matrix,
                system_hierarchy=old_system_hierarchy,
                subsystem_trunc_dims=old_subsystem_trunc_dims,
                closure_branches=old_closure_branches,
            )
            raise Exception(
                "Configure failed, incorrect parameters used. Please check the above exception."
            )

    def _configure(
        self,
        transformation_matrix: ndarray = None,
        system_hierarchy: list = None,
        subsystem_trunc_dims: list = None,
        closure_branches: List[Branch] = None,
    ):
        """
        Method which re-initializes a circuit instance to update, hierarchical
        diagonalization parameters or closure branches or the variable transformation
        used to describe the circuit.

        Parameters
        ----------
        transformation_matrix:
            A user defined variable transformation which has the dimensions of the
            number nodes (not counting the ground node), by default `None`
        system_hierarchy:
            A list of lists which is provided by the user to define subsystems,
            by default `None`
        subsystem_trunc_dims:
            dict object which can be generated for a specific system_hierarchy using the
            method `truncation_template`, by default `None`
        closure_branches:
            List of branches where external flux variables will be specified, by default
            `None` which then chooses closure branches by an internally generated
            spanning tree.

        Raises
        ------
        Exception
            when system_hierarchy is set and subsystem_trunc_dims is not set.
        """
        self.__frozen = False
        system_hierarchy = system_hierarchy or self.system_hierarchy
        subsystem_trunc_dims = subsystem_trunc_dims or self.subsystem_trunc_dims
        closure_branches = closure_branches or self.closure_branches
        if transformation_matrix is None:
            if hasattr(
                self, "transformation_matrix"
            ):  # checking to see if configure is being called outside of init
                transformation_matrix = self.transformation_matrix

        self.hierarchical_diagonalization = (
            True if system_hierarchy is not None else False
        )

        self.symbolic_circuit.configure(
            transformation_matrix=transformation_matrix,
            closure_branches=closure_branches,
        )

        # copying all the required attributes
        required_attributes = [
            "branches",
            "closure_branches",
            "external_fluxes",
            "ground_node",
            "hamiltonian_symbolic",
            "input_string",
            "is_grounded",
            "lagrangian_node_vars",
            "lagrangian_symbolic",
            "nodes",
            "offset_charges",
            "potential_symbolic",
            "potential_node_vars",
            "symbolic_params",
            "transformation_matrix",
            "var_categories",
            "is_purely_harmonic",
        ]
        for attr in required_attributes:
            setattr(self, attr, getattr(self.symbolic_circuit, attr))

        if self.is_purely_harmonic:
            self.normal_mode_freqs = self.symbolic_circuit.normal_mode_freqs
            if self.ext_basis != "harmonic":
                warnings.warn(
                    "Purely harmonic circuits need ext_basis to be set to 'harmonic'"
                )
                self.ext_basis = "harmonic"

        # initiating the class properties
        if not hasattr(self, "cutoff_names"):
            self.cutoff_names = []
        for var_type in self.var_categories.keys():
            if var_type == "periodic":
                for idx, var_index in enumerate(self.var_categories["periodic"]):
                    if not hasattr(self, "_" + "cutoff_n_" + str(var_index)):
                        self._make_property(
                            "cutoff_n_" + str(var_index), 5, "update_cutoffs"
                        )
                        self.cutoff_names.append("cutoff_n_" + str(var_index))
            if var_type == "extended":
                for idx, var_index in enumerate(self.var_categories["extended"]):
                    if not hasattr(self, "_" + "cutoff_ext_" + str(var_index)):
                        self._make_property(
                            "cutoff_ext_" + str(var_index), 30, "update_cutoffs"
                        )
                        self.cutoff_names.append("cutoff_ext_" + str(var_index))

        self.var_categories_list = flatten_list(list(self.var_categories.values()))

        # default values for the parameters
        for idx, param in enumerate(self.symbolic_params):
            if not hasattr(self, param.name):
                self._make_property(
                    param.name, self.symbolic_params[param], "update_param_vars"
                )

        # setting the ranges for flux ranges used for discrete phi vars
        for var_index in self.var_categories["extended"]:
            if var_index not in self.discretized_phi_range:
                self.discretized_phi_range[var_index] = (-6 * np.pi, 6 * np.pi)
        # external flux vars
        for flux in self.external_fluxes:
            # setting the default to zero external flux
            if not hasattr(self, flux.name):
                self._make_property(flux.name, 0.0, "update_external_flux_or_charge")
        # offset charges
        for offset_charge in self.offset_charges:
            # default to zero offset charge
            if not hasattr(self, offset_charge.name):
                self._make_property(
                    offset_charge.name, 0.0, "update_external_flux_or_charge"
                )

        # changing the matrix type if necessary
        if (
            len(flatten_list(self.var_categories.values())) == 1
            and self.ext_basis == "harmonic"
        ):
            self.type_of_matrices = "dense"

        self._set_vars()  # setting the attribute vars to store operator symbols

        if len(self.symbolic_circuit.nodes) + self.symbolic_circuit.is_grounded > 3:
            self.hamiltonian_symbolic = (
                self.symbolic_circuit.generate_symbolic_hamiltonian(
                    substitute_params=True
                )
            )

        if system_hierarchy is not None:
            self.hierarchical_diagonalization = (
                system_hierarchy != [] and number_of_lists_in_list(system_hierarchy) > 0
            )

        if not self.hierarchical_diagonalization:
            self.generate_hamiltonian_sym_for_numerics()
            self.operators_by_name = self.set_operators()
        else:
            # list for updating necessary subsystems when calling build hilbertspace
            self.updated_subsystem_indices = []
            self.operators_by_name = None
            self.system_hierarchy = system_hierarchy
            if subsystem_trunc_dims is None:
                raise Exception(
                    "The truncated dimensions attribute for hierarchical "
                    "diagonalization is not set."
                )

            self.subsystem_trunc_dims = subsystem_trunc_dims
            self.generate_hamiltonian_sym_for_numerics()
            self.generate_subsystems()
            self._check_truncation_indices()
            self.operators_by_name = self.set_operators()
            self.build_hilbertspace()
        # clear unnecesary attribs
        self.clear_unnecessary_attribs()
        self.__frozen = True

    def variable_transformation(self) -> List[sm.Equality]:
        """
        Returns the variable transformation used in this circuit

        Returns
        -------
            Expressions of transformed variables in terms of node variables
        """
        trans_mat = self.transformation_matrix
        theta_vars = [
            sm.symbols(f"θ{index}")
            for index in range(1, len(self.symbolic_circuit.nodes) + 1)
        ]
        node_vars = [
            sm.symbols(f"φ{index}")
            for index in range(1, len(self.symbolic_circuit.nodes) + 1)
        ]
        node_var_eqns = []
        for idx, node_var in enumerate(node_vars):
            node_var_eqns.append(
                sm.Eq(node_vars[idx], np.sum(trans_mat[idx, :] * theta_vars))
            )
        return node_var_eqns

    def sym_lagrangian(
        self, vars_type: str = "node", print_latex: bool = False
    ) -> sm.Expr:
        """
        Method returns a user readable symbolic Lagrangian for the current instance

        Parameters
        ----------
        vars_type:
            "node" or "new", fixes the kind of lagrangian requested, by default "node"
        print_latex:
            if set to True, the expression is additionally printed as LaTeX code

        Returns
        -------
            Human readable form of the Lagrangian
        """
        if vars_type == "node":
            lagrangian = self.lagrangian_node_vars
            # replace v\theta with \theta_dot
            for var_index in range(1, 1 + len(self.symbolic_circuit.nodes)):
                lagrangian = lagrangian.replace(
                    sm.symbols(f"vφ{var_index}"),
                    sm.symbols("\\dot{φ_" + str(var_index) + "}"),
                )
            # break down the lagrangian into kinetic and potential part, and rejoin
            # with evaluate=False to force the kinetic terms together and appear first
            sym_lagrangian_PE_node_vars = self.potential_node_vars
            for external_flux in self.external_fluxes:
                sym_lagrangian_PE_node_vars = sym_lagrangian_PE_node_vars.replace(
                    external_flux,
                    sm.symbols(
                        "(2π"
                        + "Φ_{"
                        + str(get_trailing_number(str(external_flux)))
                        + "})"
                    ),
                )
            lagrangian = sm.Add(
                (self._make_expr_human_readable(lagrangian + self.potential_node_vars)),
                (self._make_expr_human_readable(-sym_lagrangian_PE_node_vars)),
                evaluate=False,
            )

        elif vars_type == "new":
            lagrangian = self.lagrangian_symbolic
            # replace v\theta with \theta_dot
            for var_index in self.var_categories_list:
                lagrangian = lagrangian.replace(
                    sm.symbols(f"vθ{var_index}"),
                    sm.symbols("\\dot{θ_" + str(var_index) + "}"),
                )
            # break down the lagrangian into kinetic and potential part, and rejoin
            # with evaluate=False to force the kinetic terms together and appear first
            sym_lagrangian_PE_new = self.potential_symbolic.expand()
            for external_flux in self.external_fluxes:
                sym_lagrangian_PE_new = sym_lagrangian_PE_new.replace(
                    external_flux,
                    sm.symbols(
                        "(2π"
                        + "Φ_{"
                        + str(get_trailing_number(str(external_flux)))
                        + "})"
                    ),
                )
            lagrangian = sm.Add(
                (
                    self._make_expr_human_readable(
                        lagrangian + self.potential_symbolic.expand()
                    )
                ),
                (self._make_expr_human_readable(-sym_lagrangian_PE_new)),
                evaluate=False,
            )
        if print_latex:
            print(latex(lagrangian))
        return lagrangian

    def offset_charge_transformation(self) -> List[sm.Equality]:
        """
        Returns the variable transformation between offset charges of periodic variables
        and the offset node charges

        Returns
        -------
            Human readable form of expressions of offset charges in terms of node offset
            charges
        """
        trans_mat = self.transformation_matrix
        node_offset_charge_vars = [
            sm.symbols(f"q_g{index}")
            for index in range(1, len(self.symbolic_circuit.nodes) + 1)
        ]
        periodic_offset_charge_vars = [
            sm.symbols(f"ng{index}")
            for index in self.symbolic_circuit.var_categories["periodic"]
        ]
        periodic_offset_charge_eqns = []
        for idx, node_var in enumerate(periodic_offset_charge_vars):
            periodic_offset_charge_eqns.append(
                self._make_expr_human_readable(
                    sm.Eq(
                        periodic_offset_charge_vars[idx],
                        np.sum(trans_mat[idx, :] * node_offset_charge_vars),
                    )
                )
            )
        return periodic_offset_charge_eqns

    def sym_external_fluxes(self) -> Dict[sm.Expr, Tuple["Branch", List["Branch"]]]:
        """
        Method returns a dictionary of Human readable external fluxes with associated
        branches and loops (represented as lists of branches) for the current instance

        Returns
        -------
            A dictionary of Human readable external fluxes with their associated
            branches and loops
        """
        return {
            self._make_expr_human_readable(self.external_fluxes[ibranch]): (
                self.closure_branches[ibranch],
                self.symbolic_circuit._find_loop(self.closure_branches[ibranch]),
            )
            for ibranch in range(len(self.external_fluxes))
        }<|MERGE_RESOLUTION|>--- conflicted
+++ resolved
@@ -32,11 +32,7 @@
 import scqubits.io_utils.fileio_serializers as serializers
 import scqubits.utils.plot_defaults as defaults
 import scqubits.utils.plotting as plot
-<<<<<<< HEAD
 import sympy as sm
-=======
-import scqubits.utils.spectrum_utils as utils
->>>>>>> 9d7c6a21
 
 from matplotlib import pyplot as plt
 from matplotlib.axes import Axes
@@ -44,6 +40,19 @@
 from numpy import ndarray
 from scipy import sparse, stats
 from scipy.sparse import csc_matrix
+from sympy import latex
+
+import scqubits as scq
+import scqubits.core.discretization as discretization
+import scqubits.core.oscillator as osc
+import scqubits.core.qubit_base as base
+import scqubits.core.spec_lookup as spec_lookup
+import scqubits.core.storage as storage
+import scqubits.io_utils.fileio_serializers as serializers
+import scqubits.utils.plot_defaults as defaults
+import scqubits.utils.plotting as plot
+import scqubits.utils.spectrum_utils as utils
+
 from scqubits import HilbertSpace, settings
 from scqubits.core import operators as op
 from scqubits.core.circuit_utils import (
