--- conflicted
+++ resolved
@@ -57,16 +57,9 @@
 
 
 def test_eigenvals_discretized():
-<<<<<<< HEAD
     ref_eigs = np.array([0.        , 0.03559217, 0.05819503, 0.09378266, 4.39921833,
        4.43482385])
     DFC = scq.Circuit(
-=======
-    ref_eigs = np.array(
-        [0.0, 0.03559217, 0.05819503, 0.09378266, 4.39921833, 4.43482385]
-    )
-    DFC = scq.Circuit.from_yaml(
->>>>>>> 63d29d93
         DATADIR + "circuit_DFC.yaml",
         ext_basis="discretized",
         initiate_sym_calc=False,
