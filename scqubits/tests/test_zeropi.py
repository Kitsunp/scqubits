# test_zeropi.py
# meant to be run with 'pytest'
#
# This file is part of scqubits.
#
#    Copyright (c) 2019 and later, Jens Koch and Peter Groszkowski
#    All rights reserved.
#
#    This source code is licensed under the BSD-style license found in the
#    LICENSE file in the root directory of this source tree.
############################################################################

import numpy as np

import scqubits as scq

from scqubits import ZeroPi
from scqubits.tests.conftest import StandardTests


class TestZeroPi(StandardTests):
    @classmethod
    def setup_class(cls):
        cls.qbt = None
        cls.qbt_type = ZeroPi
        cls.file_str = "zeropi"
<<<<<<< HEAD
        # cls.grid = scq.Grid1d(1, 2, 3)
=======
        cls.grid = scq.Grid1d(1, 2, 3)
>>>>>>> 9d6e33af
        cls.op1_str = "n_theta_operator"
        cls.op2_str = "i_d_dphi_operator"
        cls.param_name = "flux"
        cls.param_list = np.linspace(0, 0.5, 15)<|MERGE_RESOLUTION|>--- conflicted
+++ resolved
@@ -24,11 +24,7 @@
         cls.qbt = None
         cls.qbt_type = ZeroPi
         cls.file_str = "zeropi"
-<<<<<<< HEAD
-        # cls.grid = scq.Grid1d(1, 2, 3)
-=======
         cls.grid = scq.Grid1d(1, 2, 3)
->>>>>>> 9d6e33af
         cls.op1_str = "n_theta_operator"
         cls.op2_str = "i_d_dphi_operator"
         cls.param_name = "flux"
